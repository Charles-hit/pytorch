--- conflicted
+++ resolved
@@ -13,8 +13,6 @@
 
 from trymerge import (
     find_matching_merge_rule,
-    get_land_checkrun_conclusions,
-    validate_land_time_checks,
     gh_graphql,
     gh_get_team_members,
     read_merge_rules,
@@ -25,7 +23,6 @@
     PostCommentError,
     FlakyRule,
     categorize_checks,
-    get_combined_checks_from_pr_and_land_validation,
     get_rockset_results,
     main as trymerge_main,
     get_classifications,
@@ -111,9 +108,6 @@
             self.pr_num = 76123
             self.dry_run = True
             self.comment_id = 0
-            self.on_mandatory = False
-            self.on_green = False
-            self.land_checks = False
             self.reason = 'this is for testing'
             self.ignore_current = False
 
@@ -129,9 +123,6 @@
                dry_run: bool = False,
                skip_mandatory_checks: bool = False,
                comment_id: Optional[int] = None,
-               mandatory_only: bool = False,
-               on_green: bool = False,
-               land_checks: bool = False,
                timeout_minutes: int = 400,
                stale_pr_days: int = 3,
                ignore_current: bool = False) -> None:
@@ -348,20 +339,6 @@
         self.assertTrue(len(lint_checks) > 0)
         self.assertTrue(all([conclusions[name].status == "SUCCESS" for name in lint_checks]))
 
-    def test_get_many_land_checks(self, *args: Any) -> None:
-        """ Tests that all checkruns can be fetched for a commit
-        """
-        conclusions = get_land_checkrun_conclusions('pytorch', 'pytorch', '6882717f73deffb692219ccd1fd6db258d8ed684')
-        self.assertEqual(len(conclusions), 98)
-        self.assertTrue("pull / linux-docs / build-docs (cpp)" in conclusions.keys())
-
-    def test_failed_land_checks(self, *args: Any) -> None:
-        """ Tests that PR with Land Checks fail with a RunTime error
-        """
-        self.assertRaisesRegex(RuntimeError,
-                               ".*Failed to merge; some land checks failed.*",
-                               lambda: validate_land_time_checks('pytorch', 'pytorch', '6882717f73deffb692219ccd1fd6db258d8ed684'))
-
     @mock.patch('trymerge.gh_get_pr_info', return_value=mock_gh_get_info())
     @mock.patch('trymerge.parse_args', return_value=mock_parse_args(True, False))
     @mock.patch('trymerge.try_revert', side_effect=mock_revert)
@@ -379,13 +356,7 @@
                                            dry_run=mock.ANY,
                                            skip_mandatory_checks=True,
                                            comment_id=mock.ANY,
-<<<<<<< HEAD
-                                           on_green=False,
-                                           land_checks=False,
-                                           mandatory_only=False)
-=======
                                            ignore_current=False)
->>>>>>> 688427b5
 
     @mock.patch('trymerge.gh_get_pr_info', return_value=mock_gh_get_info())
     @mock.patch('trymerge.parse_args', return_value=mock_parse_args(False, False))
@@ -397,13 +368,7 @@
                                            dry_run=mock.ANY,
                                            skip_mandatory_checks=False,
                                            comment_id=mock.ANY,
-<<<<<<< HEAD
-                                           on_green=False,
-                                           land_checks=False,
-                                           mandatory_only=False)
-=======
                                            ignore_current=False)
->>>>>>> 688427b5
 
     @mock.patch('trymerge.read_merge_rules', side_effect=mocked_read_merge_rules)
     def test_revert_rules(self, *args: Any) -> None:
@@ -463,13 +428,8 @@
     def test_get_classifications(self, *args: Any) -> None:
         flaky_rules = [FlakyRule("distributed", ["##[error]The operation was canceled."])]
         pr = GitHubPR("pytorch", "pytorch", 92863)
-<<<<<<< HEAD
-        checks = get_combined_checks_from_pr_and_land_validation(pr, None)
-        checks = get_classifications(pr.last_commit()['oid'], pr.get_merge_base(), checks, flaky_rules)
-=======
         checks = pr.get_checkrun_conclusions()
         checks = get_classifications(checks, pr.last_commit()['oid'], pr.get_merge_base(), flaky_rules, [])
->>>>>>> 688427b5
         self.assertTrue(
             checks[
                 "pull / linux-bionic-py3_7-clang8-xla / test (xla, 1, 1, linux.4xlarge)"
