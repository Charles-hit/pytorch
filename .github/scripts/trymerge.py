--- conflicted
+++ resolved
@@ -589,7 +589,12 @@
 
     def get_authors(self) -> Dict[str, str]:
         rc = {}
-        for idx in range(self.get_commit_count()):
+        # TODO: replace with  `self.get_commit_count()` when GraphQL pagination can be used
+        # to fetch all commits, see https://gist.github.com/malfet/4f35321b0c9315bcd7116c7b54d83372
+        # and https://support.github.com/ticket/enterprise/1642/1659119
+        if self.get_commit_count() <= 250:
+            assert len(self._fetch_authors()) == self.get_commit_count()
+        for idx in range(len(self._fetch_authors())):
             rc[self.get_committer_login(idx)] = self.get_committer_author(idx)
 
         return rc
@@ -850,6 +855,19 @@
     raise RuntimeError(reject_reason)
 
 
+def pr_get_checks_with_lambda(pr: GitHubPR, status_check: Callable[[Optional[str]], bool]) -> List[Tuple[str, str]]:
+    checks = pr.get_checkrun_conclusions()
+    return [(name, status[1]) for name, status in checks.items() if status_check(status[0])]
+
+
+def pr_get_pending_checks(pr: GitHubPR) -> List[Tuple[str, str]]:
+    return pr_get_checks_with_lambda(pr, lambda x: x is None)
+
+
+def pr_get_failed_checks(pr: GitHubPR) -> List[Tuple[str, str]]:
+    return pr_get_checks_with_lambda(pr, lambda x: x == "FAILURE")
+
+
 def try_revert(repo: GitRepo, pr: GitHubPR, *,
                dry_run: bool = False,
                comment_id: Optional[int] = None,
@@ -899,11 +917,6 @@
     return f"https://github.com/{suffix_str}"
 
 
-<<<<<<< HEAD
-def merge_on_green(pr_num: int, repo: GitRepo, dry_run: bool = False, timeout_minutes: int = 400) -> None:
-    repo = GitRepo(get_git_repo_dir(), get_git_remote_name())
-    org, project = repo.gh_owner_and_name()
-=======
 def merge(pr_num: int, repo: GitRepo,
           dry_run: bool = False,
           force: bool = False,
@@ -921,25 +934,31 @@
     if (datetime.utcnow() - pr.last_pushed_at()).days > stale_pr_days:
         raise RuntimeError("This PR is too stale; the last push date was more than 3 days ago. Please rebase and try again.")
 
->>>>>>> c10908cd
     start_time = time.time()
     last_exception = ''
     elapsed_time = 0.0
     while elapsed_time < timeout_minutes * 60:
         current_time = time.time()
         elapsed_time = current_time - start_time
-
-
         print(f"Attempting merge of https://github.com/{org}/{project}/pull/{pr_num} ({elapsed_time / 60} minutes elapsed)")
         pr = GitHubPR(org, project, pr_num)
         if initial_commit_sha != pr.last_commit()['oid']:
             raise RuntimeError("New commits were pushed while merging. Please rerun the merge command.")
         try:
-            return pr.merge_into(repo, dry_run=dry_run)
+            find_matching_merge_rule(pr, repo)
+            pending = pr_get_pending_checks(pr)
+            failing = pr_get_failed_checks(pr)
+            if (not mandatory_only and on_green) and len(failing) > 0:
+                raise RuntimeError(f"{len(failing)} additional jobs have failed, first few of them are: " +
+                                   ' ,'.join(f"[{x[0]}]({x[1]})" for x in failing[:5]))
+            if (not mandatory_only and on_green) and len(pending) > 0:
+                raise MandatoryChecksMissingError(f"Still waiting for {len(pending)} additional jobs to finish, " +
+                                                  f"first few of them are: {' ,'.join(x[0] for x in pending[:5])}")
+            return pr.merge_into(repo, dry_run=dry_run, force=force, comment_id=comment_id)
         except MandatoryChecksMissingError as ex:
             last_exception = str(ex)
-            print(f"Merge of https://github.com/{org}/{project}/pull/{pr_num} failed due to: {ex}. Retrying in 60 seconds.")
-            time.sleep(60)
+            print(f"Merge of https://github.com/{org}/{project}/pull/{pr_num} failed due to: {ex}. Retrying in 5 min")
+            time.sleep(5 * 60)
     # Finally report timeout back
     msg = f"Merged timed out after {timeout_minutes} minutes. Please contact the pytorch_dev_infra team."
     msg += f"The last exception was: {last_exception}"
@@ -981,18 +1000,6 @@
         gh_post_comment(org, project, args.pr_num, "Cross-repo ghstack merges are not supported", dry_run=args.dry_run)
         return
 
-<<<<<<< HEAD
-    if args.on_green:
-        try:
-            merge_on_green(args.pr_num, repo, dry_run=args.dry_run)
-        except Exception as e:
-            handle_exception(e)
-    else:
-        try:
-            pr.merge_into(repo, dry_run=args.dry_run, force=args.force, comment_id=args.comment_id)
-        except Exception as e:
-            handle_exception(e)
-=======
     try:
         merge(args.pr_num, repo,
               dry_run=args.dry_run,
@@ -1003,7 +1010,6 @@
     except Exception as e:
         handle_exception(e)
 
->>>>>>> c10908cd
 
 
 if __name__ == "__main__":
