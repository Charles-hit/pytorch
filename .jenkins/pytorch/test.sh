--- conflicted
+++ resolved
@@ -267,16 +267,6 @@
   # will bark about file not found later on
   TEST_REPORTS_DIR=$(pwd)/test/test-reports
   mkdir -p "$TEST_REPORTS_DIR"
-<<<<<<< HEAD
-  python benchmarks/dynamo/huggingface.py --ci --training --accuracy \
-    --device cuda --inductor --float32 --output "$TEST_REPORTS_DIR"/inductor_accuracy_huggingface.csv
-  python benchmarks/dynamo/check_csv.py -f "$TEST_REPORTS_DIR"/inductor_accuracy_huggingface.csv
-  # Performance run to collect memory compression ratio
-  python benchmarks/dynamo/huggingface.py --ci --training --performance \
-    --device cuda --inductor --float32 --output "$TEST_REPORTS_DIR"/inductor_performance_huggingface.csv
-  python benchmarks/dynamo/check_memory.py --actual "$TEST_REPORTS_DIR"/inductor_performance_huggingface.csv \
-    --expected benchmarks/dynamo/expected_ci_perf_inductor_huggingface.csv
-=======
 
   local name="$1"
   shift
@@ -299,7 +289,6 @@
     --output "$TEST_REPORTS_DIR/${name}_${suite}.csv"
   python benchmarks/dynamo/check_csv.py \
     -f "$TEST_REPORTS_DIR/${name}_${suite}.csv"
->>>>>>> 00b76091
 }
 
 test_aot_eager_benchmark() {
@@ -343,41 +332,27 @@
     PARTITION_FLAGS="--total-partitions 2 --partition-id $2"
   fi
   mkdir -p "$TEST_REPORTS_DIR"
-<<<<<<< HEAD
-  python benchmarks/dynamo/timm_models.py --ci --training --accuracy \
-    --device cuda --inductor --float32 --total-partitions 2 --partition-id "$1" \
-    --output "$TEST_REPORTS_DIR"/inductor_timm_accuracy_"$1".csv
-  python benchmarks/dynamo/check_csv.py -f "$TEST_REPORTS_DIR"/inductor_timm_accuracy_"$1".csv
-  # Performance run to collect memory compression ratio
-  python benchmarks/dynamo/timm_models.py --ci --training --performance \
-    --device cuda --inductor --float32 --total-partitions 2 --partition-id "$1" \
-    --output "$TEST_REPORTS_DIR"/inductor_performance_timm_"$1".csv
-  python benchmarks/dynamo/check_memory.py --actual "$TEST_REPORTS_DIR"/inductor_performance_timm_"$1".csv \
-    --expected benchmarks/dynamo/expected_ci_perf_inductor_timm.csv
-}
-
-test_inductor_torchbench() {
-  TEST_REPORTS_DIR=$(pwd)/test/test-reports
-  mkdir -p "$TEST_REPORTS_DIR"
-  PYTHONPATH=$(pwd)/torchbench python benchmarks/dynamo/torchbench.py --ci --training --accuracy \
-    --device cuda --inductor --float32 --output "$TEST_REPORTS_DIR"/inductor_accuracy_torchbench.csv
-  python benchmarks/dynamo/check_csv.py -f "$TEST_REPORTS_DIR"/inductor_accuracy_torchbench.csv
-  # Performance run to collect memory compression ratio
-  PYTHONPATH=$(pwd)/torchbench python benchmarks/dynamo/torchbench.py --ci --training --performance \
-    --device cuda --inductor --float32 --output "$TEST_REPORTS_DIR"/inductor_performance_torchbench.csv
-  python benchmarks/dynamo/check_memory.py --actual "$TEST_REPORTS_DIR"/inductor_performance_torchbench.csv \
-    --expected benchmarks/dynamo/expected_ci_perf_inductor_torchbench.csv
-=======
   # Check training with --amp
   # Not checking accuracy for perf test for now
   # shellcheck disable=SC2086
   if [[ "$1" == *smoketest* ]]; then
-    python benchmarks/dynamo/torchbench.py --performance --backend inductor --float16 --training \
+    python benchmarks/dynamo/torchbench.py --device cuda --performance --backend inductor --amp --training \
       --batch-size-file "$(realpath benchmarks/dynamo/torchbench_models_list.txt)" --only hf_Bert \
       --output "$TEST_REPORTS_DIR"/inductor_training_$1.csv
     # the reference speedup value is hardcoded in check_hf_bert_perf_csv.py
     # this value needs to be actively maintained to make this check useful
     python benchmarks/dynamo/check_hf_bert_perf_csv.py -f "$TEST_REPORTS_DIR"/inductor_training_$1.csv
+
+    # Check memory compression ratio for a few models
+    for test in hf_Albert timm_efficientdet timm_vision_transformer; do
+      python benchmarks/dynamo/torchbench.py --device cuda --performance --backend inductor --amp --training \
+        --batch-size-file "$(realpath benchmarks/dynamo/torchbench_models_list.txt)" --only $test \
+        --output "$TEST_REPORTS_DIR"/inductor_training_$1_$test.csv
+      cat "$TEST_REPORTS_DIR"/inductor_training_$1_$test.csv
+      python benchmarks/dynamo/check_memory_compression_ratio.py --actual \
+        "$TEST_REPORTS_DIR"/inductor_performance_$1_$test.csv \
+        --expected benchmarks/dynamo/expected_ci_perf_inductor_torchbench.csv
+    done
   else
     python benchmarks/dynamo/$1.py --ci --training --performance --disable-cudagraphs\
       --device cuda --inductor --amp $PARTITION_FLAGS  --output "$TEST_REPORTS_DIR"/inductor_training_$1.csv
@@ -430,7 +405,6 @@
 
 test_inductor_torchbench_smoketest_perf(){
   PYTHONPATH=$(pwd)/torchbench test_inductor_benchmark_perf smoketest
->>>>>>> 00b76091
 }
 
 test_python_gloo_with_tls() {
