/*
  Provides the implementations of MKL Sparse BLAS function templates.
*/

#include <ATen/mkl/Exceptions.h>
#include <ATen/mkl/SparseBlas.h>

namespace at {
namespace mkl {
namespace sparse {

namespace {

  template <typename scalar_t, typename MKL_Complex>
  MKL_Complex to_mkl_complex(c10::complex<scalar_t> scalar) {
    MKL_Complex mkl_scalar;
    mkl_scalar.real = scalar.real();
    mkl_scalar.imag = scalar.imag();
    return mkl_scalar;
  }

}

// There are link errors when compiling with create_csr functions on Windows.
// See https://github.com/pytorch/pytorch/pull/50937#issuecomment-779272492
#if !defined(_WIN32)
template <>
void create_csr<float>(MKL_SPARSE_CREATE_CSR_ARGTYPES(float)) {
  TORCH_MKLSPARSE_CHECK(mkl_sparse_s_create_csr(
      A, indexing, rows, cols, rows_start, rows_end, col_indx, values));
}
template <>
void create_csr<double>(MKL_SPARSE_CREATE_CSR_ARGTYPES(double)) {
  TORCH_MKLSPARSE_CHECK(mkl_sparse_d_create_csr(
      A, indexing, rows, cols, rows_start, rows_end, col_indx, values));
}
template <>
void create_csr<c10::complex<float>>(
    MKL_SPARSE_CREATE_CSR_ARGTYPES(c10::complex<float>)) {
  TORCH_MKLSPARSE_CHECK(mkl_sparse_c_create_csr(
      A,
      indexing,
      rows,
      cols,
      rows_start,
      rows_end,
      col_indx,
      reinterpret_cast<MKL_Complex8*>(values)));
}
template <>
void create_csr<c10::complex<double>>(
    MKL_SPARSE_CREATE_CSR_ARGTYPES(c10::complex<double>)) {
  TORCH_MKLSPARSE_CHECK(mkl_sparse_z_create_csr(
      A,
      indexing,
      rows,
      cols,
      rows_start,
      rows_end,
      col_indx,
      reinterpret_cast<MKL_Complex16*>(values)));
}
#endif // !defined(_WIN32)

template <>
void mv<float>(MKL_SPARSE_MV_ARGTYPES(float)) {
  TORCH_MKLSPARSE_CHECK(
      mkl_sparse_s_mv(operation, alpha, A, descr, x, beta, y));
}
template <>
void mv<double>(MKL_SPARSE_MV_ARGTYPES(double)) {
  TORCH_MKLSPARSE_CHECK(
      mkl_sparse_d_mv(operation, alpha, A, descr, x, beta, y));
}
template <>
void mv<c10::complex<float>>(MKL_SPARSE_MV_ARGTYPES(c10::complex<float>)) {
  TORCH_MKLSPARSE_CHECK(mkl_sparse_c_mv(
      operation,
      to_mkl_complex<float, MKL_Complex8>(alpha),
      A,
      descr,
      reinterpret_cast<const MKL_Complex8*>(x),
      to_mkl_complex<float, MKL_Complex8>(beta),
      reinterpret_cast<MKL_Complex8*>(y)));
}
template <>
void mv<c10::complex<double>>(MKL_SPARSE_MV_ARGTYPES(c10::complex<double>)) {
  TORCH_MKLSPARSE_CHECK(mkl_sparse_z_mv(
      operation,
      to_mkl_complex<double, MKL_Complex16>(alpha),
      A,
      descr,
      reinterpret_cast<const MKL_Complex16*>(x),
      to_mkl_complex<double, MKL_Complex16>(beta),
      reinterpret_cast<MKL_Complex16*>(y)));
}

#if !defined(_WIN32)
template <>
void add<float>(MKL_SPARSE_ADD_ARGTYPES(float)) {
  TORCH_MKLSPARSE_CHECK(mkl_sparse_s_add(operation, A, alpha, B, C));
}
template <>
void add<double>(MKL_SPARSE_ADD_ARGTYPES(double)) {
  TORCH_MKLSPARSE_CHECK(mkl_sparse_d_add(operation, A, alpha, B, C));
}
template <>
void add<c10::complex<float>>(MKL_SPARSE_ADD_ARGTYPES(c10::complex<float>)) {
  TORCH_MKLSPARSE_CHECK(mkl_sparse_c_add(
      operation, A, to_mkl_complex<float, MKL_Complex8>(alpha), B, C));
}
template <>
void add<c10::complex<double>>(MKL_SPARSE_ADD_ARGTYPES(c10::complex<double>)) {
  TORCH_MKLSPARSE_CHECK(mkl_sparse_z_add(
      operation, A, to_mkl_complex<double, MKL_Complex16>(alpha), B, C));
}
#endif // !defined(_WIN32)

template <>
void export_csr<float>(MKL_SPARSE_EXPORT_CSR_ARGTYPES(float)) {
  TORCH_MKLSPARSE_CHECK(mkl_sparse_s_export_csr(
      source, indexing, rows, cols, rows_start, rows_end, col_indx, values));
}
template <>
void export_csr<double>(MKL_SPARSE_EXPORT_CSR_ARGTYPES(double)) {
  TORCH_MKLSPARSE_CHECK(mkl_sparse_d_export_csr(
      source, indexing, rows, cols, rows_start, rows_end, col_indx, values));
}
template <>
void export_csr<c10::complex<float>>(
    MKL_SPARSE_EXPORT_CSR_ARGTYPES(c10::complex<float>)) {
  TORCH_MKLSPARSE_CHECK(mkl_sparse_c_export_csr(
      source,
      indexing,
      rows,
      cols,
      rows_start,
      rows_end,
      col_indx,
      reinterpret_cast<MKL_Complex8**>(values)));
}
template <>
void export_csr<c10::complex<double>>(
    MKL_SPARSE_EXPORT_CSR_ARGTYPES(c10::complex<double>)) {
  TORCH_MKLSPARSE_CHECK(mkl_sparse_z_export_csr(
      source,
      indexing,
      rows,
      cols,
      rows_start,
      rows_end,
      col_indx,
      reinterpret_cast<MKL_Complex16**>(values)));
}

<<<<<<< HEAD
=======
template <>
void mm<float>(MKL_SPARSE_MM_ARGTYPES(float)) {
  TORCH_MKLSPARSE_CHECK(mkl_sparse_s_mm(
      operation, alpha, A, descr, layout, B, columns, ldb, beta, C, ldc));
}
template <>
void mm<double>(MKL_SPARSE_MM_ARGTYPES(double)) {
  TORCH_MKLSPARSE_CHECK(mkl_sparse_d_mm(
      operation, alpha, A, descr, layout, B, columns, ldb, beta, C, ldc));
}
template <>
void mm<c10::complex<float>>(MKL_SPARSE_MM_ARGTYPES(c10::complex<float>)) {
  TORCH_MKLSPARSE_CHECK(mkl_sparse_c_mm(
      operation,
      to_mkl_complex<float, MKL_Complex8>(alpha),
      A,
      descr,
      layout,
      reinterpret_cast<const MKL_Complex8*>(B),
      columns,
      ldb,
      to_mkl_complex<float, MKL_Complex8>(beta),
      reinterpret_cast<MKL_Complex8*>(C),
      ldc));
}
template <>
void mm<c10::complex<double>>(MKL_SPARSE_MM_ARGTYPES(c10::complex<double>)) {
  TORCH_MKLSPARSE_CHECK(mkl_sparse_z_mm(
      operation,
      to_mkl_complex<double, MKL_Complex16>(alpha),
      A,
      descr,
      layout,
      reinterpret_cast<const MKL_Complex16*>(B),
      columns,
      ldb,
      to_mkl_complex<double, MKL_Complex16>(beta),
      reinterpret_cast<MKL_Complex16*>(C),
      ldc));
}

template <>
void trsv<float>(MKL_SPARSE_TRSV_ARGTYPES(float)) {
  TORCH_MKLSPARSE_CHECK(mkl_sparse_s_trsv(operation, alpha, A, descr, x, y));
}
template <>
void trsv<double>(MKL_SPARSE_TRSV_ARGTYPES(double)) {
  TORCH_MKLSPARSE_CHECK(mkl_sparse_d_trsv(operation, alpha, A, descr, x, y));
}
template <>
void trsv<c10::complex<float>>(MKL_SPARSE_TRSV_ARGTYPES(c10::complex<float>)) {
  TORCH_MKLSPARSE_CHECK(mkl_sparse_c_trsv(
      operation,
      to_mkl_complex<float, MKL_Complex8>(alpha),
      A,
      descr,
      reinterpret_cast<const MKL_Complex8*>(x),
      reinterpret_cast<MKL_Complex8*>(y)));
}
template <>
void trsv<c10::complex<double>>(
    MKL_SPARSE_TRSV_ARGTYPES(c10::complex<double>)) {
  TORCH_MKLSPARSE_CHECK(mkl_sparse_z_trsv(
      operation,
      to_mkl_complex<double, MKL_Complex16>(alpha),
      A,
      descr,
      reinterpret_cast<const MKL_Complex16*>(x),
      reinterpret_cast<MKL_Complex16*>(y)));
}

template <>
void trsm<float>(MKL_SPARSE_TRSM_ARGTYPES(float)) {
  TORCH_MKLSPARSE_CHECK(mkl_sparse_s_trsm(
      operation, alpha, A, descr, layout, x, columns, ldx, y, ldy));
}
template <>
void trsm<double>(MKL_SPARSE_TRSM_ARGTYPES(double)) {
  TORCH_MKLSPARSE_CHECK(mkl_sparse_d_trsm(
      operation, alpha, A, descr, layout, x, columns, ldx, y, ldy));
}
template <>
void trsm<c10::complex<float>>(MKL_SPARSE_TRSM_ARGTYPES(c10::complex<float>)) {
  TORCH_MKLSPARSE_CHECK(mkl_sparse_c_trsm(
      operation,
      to_mkl_complex<float, MKL_Complex8>(alpha),
      A,
      descr,
      layout,
      reinterpret_cast<const MKL_Complex8*>(x),
      columns,
      ldx,
      reinterpret_cast<MKL_Complex8*>(y),
      ldy));
}
template <>
void trsm<c10::complex<double>>(
    MKL_SPARSE_TRSM_ARGTYPES(c10::complex<double>)) {
  TORCH_MKLSPARSE_CHECK(mkl_sparse_z_trsm(
      operation,
      to_mkl_complex<double, MKL_Complex16>(alpha),
      A,
      descr,
      layout,
      reinterpret_cast<const MKL_Complex16*>(x),
      columns,
      ldx,
      reinterpret_cast<MKL_Complex16*>(y),
      ldy));
}

>>>>>>> e6c435bf
} // namespace sparse
} // namespace mkl
} // namespace at<|MERGE_RESOLUTION|>--- conflicted
+++ resolved
@@ -153,8 +153,6 @@
       reinterpret_cast<MKL_Complex16**>(values)));
 }
 
-<<<<<<< HEAD
-=======
 template <>
 void mm<float>(MKL_SPARSE_MM_ARGTYPES(float)) {
   TORCH_MKLSPARSE_CHECK(mkl_sparse_s_mm(
@@ -266,7 +264,6 @@
       ldy));
 }
 
->>>>>>> e6c435bf
 } // namespace sparse
 } // namespace mkl
 } // namespace at