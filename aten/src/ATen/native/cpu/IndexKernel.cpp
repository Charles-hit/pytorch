--- conflicted
+++ resolved
@@ -457,7 +457,6 @@
     });
 }
 
-
 template <typename scalar_t>
 void cpu_hflip_vec(at::TensorIterator& iter) {
 
@@ -525,7 +524,6 @@
   iter.cast_outputs();
 }
 
-<<<<<<< HEAD
 template <typename scalar_t>
 void cpu_vflip_memcpy(at::TensorIterator& iter) {
 
@@ -559,8 +557,6 @@
   iter.for_each(loop2d, grain_size);
   iter.cast_outputs();
 }
-=======
->>>>>>> ee2ce3fe
 
 void flip_kernel(TensorIterator& iter, const bool quantized) {
   if (quantized) {
@@ -571,11 +567,7 @@
         });
     });
   } else {
-<<<<<<< HEAD
-    // Special cases: horizontal flip with vectorization and input is contiguous
-=======
     // Special case: horizontal flip with vectorization and input is contiguous
->>>>>>> ee2ce3fe
     // Context: horizontal flip leads to strides[0] < 0 and
     // thus is_contiguous condition is not satisfied and non-vectorized code path is taken.
     auto output_strides = iter.strides(0);
@@ -584,7 +576,6 @@
       auto iter_dtype = iter.dtype();
       if (iter_dtype == kByte) {
         return cpu_hflip_vec<uint8_t>(iter);
-<<<<<<< HEAD
       } else if (iter_dtype == kShort) {
         return cpu_hflip_vec<int16_t>(iter);
       } else if (iter_dtype == kInt) {
@@ -612,18 +603,6 @@
         return cpu_vflip_memcpy<float>(iter);
       } else if (iter_dtype == kDouble) {
         return cpu_vflip_memcpy<double>(iter);
-=======
-      } else if (iter_dtype == kFloat) {
-        return cpu_hflip_vec<float>(iter);
-      } else if (iter_dtype == kInt) {
-        return cpu_hflip_vec<int32_t>(iter);
-      } else if (iter_dtype == kShort) {
-        return cpu_hflip_vec<int16_t>(iter);
-      } else if (iter_dtype == kLong) {
-        return cpu_hflip_vec<int64_t>(iter);
-      } else if (iter_dtype == kDouble) {
-        return cpu_hflip_vec<double>(iter);
->>>>>>> ee2ce3fe
       }
       // other dtypes are handled below with cpu_kernel_vec
     }
