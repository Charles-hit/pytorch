#include <ATen/native/ConvUtils.h>
#include <ATen/native/utils/ParamUtils.h>

#include <ATen/Context.h>

#include <ATen/native/vulkan/api/Utils.h>
#include <ATen/native/vulkan/ops/Common.h>
#include <ATen/native/vulkan/ops/Convolution.h>
#include <ATen/native/vulkan/ops/Copy.h>
#include <ATen/native/vulkan/ops/Utils.h>
#include <c10/util/irange.h>

#ifndef AT_PER_OPERATOR_HEADERS
#include <ATen/Functions.h>
#else
#include <ATen/ops/pad.h>
#include <ATen/ops/permute.h>
#include <ATen/ops/zeros.h>
#endif

namespace at {
namespace native {
namespace vulkan {
namespace ops {

namespace conv2d {

//
// Convolution type classification
//

inline bool is_depthwise(const IntArrayRef weight_size, const int64_t groups) {
  uint32_t groups_uint = api::utils::safe_downcast<uint32_t>(groups);
  if (get_dim<DimConv2DKernel::OutChannels>(weight_size) != groups_uint) {
    return false;
  }
  if (get_dim<DimConv2DKernel::InChannels>(weight_size) != 1) {
    return false;
  }
  return true;
}

inline bool is_pointwise(const IntArrayRef weight_size) {
  if (get_dim<DimConv2DKernel::Width>(weight_size) != 1) {
    return false;
  }
  if (get_dim<DimConv2DKernel::Height>(weight_size) != 1) {
    return false;
  }
  return true;
}

Conv2dMethod determine_method(
    const IntArrayRef weight_size,
    const IntArrayRef stride,
    const IntArrayRef padding,
    const IntArrayRef dilation,
    const int64_t groups,
    const bool transposed,
    const bool quantized) {
  if (transposed) {
    return Conv2dSlidingWindow;
  }
  if (is_depthwise(weight_size, groups)) {
    return Conv2dDepthwise;
  }
  if (is_pointwise(weight_size)) {
    return Conv2dPointwise;
  }
  return Conv2dSlidingWindow;
}

//
// Rearrangement functions for pre-packing
//

/*
 * Rearranges a convolution weight tensor to a layout that can be used by
 * convolution compute shaders. The goal of this packing is to arrange the data
 * such that data access in the compute shader is as linear as possible. The
 * reasoning behind the packing pattern will be described in the shader kernel
 * code.
 *
 * To understand the transformations performed by this function, consider an
 * example input of size {11, 1, 3, 3}. The following transformations will
 * applied to this weight tensor:
 *
 * 1. First, apply padding to the N dims so that it is a multiple of 4.
 * In this case, 1 batch is added, producing a tensor of size {12,1,3,3}.
 *
 * 2. Next, flatten the last two dims of the tensor. This is done by reshaping
 * the tensor to size {12,1,9}.
 *
 * 3. Finally, we want to "fold" the batch dim into the channel dim. We start by
 * splitting the tensor along the N dim so that each split has 4 batches. This
 * is done by reshaping the tensor to size {3,4,1,9}.
 *
 * 4. Normally, we would be done, but we want to stack each back vertically.
 * This is done by permuting the N and C dims and reshaping the tensor to size
 * {4,3,9}.
 */
at::Tensor rearrange_weights_dw(const Tensor& weight_in) {
  at::Tensor weight = weight_in.clone();

  uint32_t N = ops::get_dim<DimConv2DKernel::OutChannels>(weight);
  uint32_t C = ops::get_dim<DimConv2DKernel::InChannels>(weight);
  uint32_t H = ops::get_dim<DimConv2DKernel::Height>(weight);
  uint32_t W = ops::get_dim<DimConv2DKernel::Width>(weight);

  uint32_t N_aligned = api::utils::align_up(N, 4u);

  // Add padding to the N dimension so that it's a multiple of 4
  uint32_t N_padding_needed = N_aligned - N;
  weight =
      at::pad(weight, {0, 0, 0, 0, 0, 0, 0, N_padding_needed}, "constant", 0);

  // Flatten so the H and W dim are on one row
  weight = weight.reshape({N_aligned, C, H * W});

  // Split batch dim to make groups of 4
  uint32_t N4 = N_aligned / 4u;
  weight = weight.reshape({N4, 4, C, H * W});

  // Permute the groups of 4 so they are arranged along the channel dim, then
  // reshape to stack the resulting batches vertically
  weight = weight.permute({1, 0, 2, 3}).reshape({4, N4 * C, H * W});

  return weight.contiguous();
}

/*
 * Rearranges a convolution weight tensor to a layout that can be used by
 * convolution compute shaders. The goal of this packing is to arrange the data
 * such that data access in the compute shader is as linear as possible. The
 * reasoning behind the packing pattern will be described in the shader kernel
 * code.
 *
 * To understand the transformations performed by this function, consider an
 * example input of size {10, 7, 3, 3}. The following transformations will
 * applied to this weight tensor:
 *
 * 1. First, apply padding to the N and C dims so that both are a multiple of 4.
 * In this case, 2 batches and 1 channel of padding are added, producing a
 * tensor of size {12,8,3,3}.
 *
 * 2. Next, split the tensor along the C dim so that each split has 4 channels.
 * This is done by reshaping the channel to have the size {12,2,(4,3,3)}. ()
 * brackets denote the size of the split.
 *
 * 3. For each split, we want to "fold" the C dim into the W dim. So suppose the
 * first rows at H=0 of the split has values
 *
 *    0,1,2 | 10,11,12 | 20,21,22 | 30,31,32
 *
 *    where | denotes a channel boundary, then the goal is to combine those rows
 * into one row with the values
 *
 *    0, 10, 20, 30, 1, 11, 21, 31, 2, 12, 22, 32
 *
 *    This is done in code by permuting and reshaping the tensor, producing a
 * tensor of size {12,2,(3,12)}.
 *
 * 4. Next, we want to stack the splits belonging to the same batch horizontally
 * which is done by swapping the C and H dims of the intermediate tensor and
 * reshaping to produce a tensor of size {12,3,24}.
 *
 * 5. Now we will repeat a similar process of "folding" the N dim into the C
 * dim. We start by splitting along the N dim so that each split has 4 batches.
 * To do this the tensor is reshaped to {3,4,3,24}.
 *
 * 6. Normally, we would be done but we also want to stack each batch on each
 * other vertically. Therefore final step is another permute swapping the N and
 * C dims and reshaping to the output shape of {4, 9, 24}.
 *
 * For transposed convolutions, there are some slight differences to reflect the
 * data access pattern in the shader. The first major difference is that the
 * weight tensor is flipped along the H and W dims. The second major difference
 * is that steps 3 and 4 are slightly different so that the splits are
 * interleaved.
 */
at::Tensor rearrange_weights_2d(const Tensor& weight_in, bool tconv) {
  at::Tensor weight = weight_in.clone();

  // Flip values along the H and W axes for transposed convolutions
  if (tconv) {
    weight = weight.flip(3).flip(2);
  }

  uint32_t N = get_dim<DimConv2DKernel::OutChannels>(weight);
  uint32_t C = get_dim<DimConv2DKernel::InChannels>(weight);
  uint32_t H = get_dim<DimConv2DKernel::Height>(weight);
  uint32_t W = get_dim<DimConv2DKernel::Width>(weight);

  uint32_t N_aligned = api::utils::align_up(N, 4u);
  uint32_t C_aligned = api::utils::align_up(C, 4u);

  // Add padding to the N and C dimensions so that it's a multiple of 4
  uint32_t C_padding_needed = C_aligned - C;
  uint32_t N_padding_needed = N_aligned - N;
  weight = at::pad(
      weight,
      {0, 0, 0, 0, 0, C_padding_needed, 0, N_padding_needed},
      "constant",
      0);

  // Split the C dim into groups of 4
  uint32_t C4 = C_aligned / 4u;
  weight = weight.reshape({N_aligned, C4, 4, H, W});

  if (!tconv) {
    // Collapse each group of 4 channels onto the width axis
    weight = weight.permute({0, 1, 3, 4, 2}).reshape({N_aligned, C4, H, 4 * W});
    // Next collapse each group of four onto the width axis
    weight =
        weight.permute({0, 2, 1, 3}).reshape({N_aligned, H, C_aligned * W});
  } else {
    // For tconv, do the same thing as above but we want to interleave batches
    // of 4 from each of the channels
    weight = weight.permute({0, 3, 4, 1, 2}).reshape({N_aligned, H, W, 4 * C4});
    // Next reshape to combine the last two dims into a single row
    weight = weight.reshape({N_aligned, H, C_aligned * W});
  }

  // Split the N dim into groups of 4
  uint32_t N4 = N_aligned / 4u;
  weight = weight.reshape({N4, 4, H, C_aligned * W});

  // Collapse the outermost dim so that each group of 4 is stacked vertically
  weight = weight.permute({1, 0, 2, 3}).reshape({4, N4 * H, C_aligned * W});

  return weight.contiguous();
}

/*
 * Rearranges a convolution weight tensor to a layout that can be used by
 * convolution compute shaders. The goal of this packing is to arrange the data
 * such that data access in the compute shader is as linear as possible. The
 * reasoning behind the packing pattern will be described in the shader kernel
 * code.
 *
 * The rearrangement structure is quite straightforward. Essentially we are
 * taking each texel and arranging them along the x axis.
 */
at::Tensor rearrange_bias(
    const c10::optional<Tensor>& bias_in,
    const at::Tensor& weight_in,
    bool tconv) {
  // If optional is empty, just return zeros
  if (!bias_in) {
    uint32_t L = tconv ? get_dim<DimTConv2DKernel::OutChannels>(weight_in)
                       : get_dim<DimConv2DKernel::OutChannels>(weight_in);
    const uint32_t L4 = api::utils::div_up(L, 4u);

    at::Tensor bias = at::zeros({4, 1, L4}, weight_in.options());
    return bias;
  }

  at::Tensor bias = bias_in->clone();

  // Bias should just be a 1D tensor
  uint32_t L = get_dim<Dim1D::Length>(bias);

  uint32_t L_aligned = api::utils::align_up(L, 4u);

  // Add padding so that the length is a multiple of 4
  uint32_t padding_needed = L_aligned - L;
  bias = at::pad(bias, {0, padding_needed}, "constant", 0);

  // Reshape + permute to group every 4 consecutive elements along the same
  // channel
  uint32_t L4 = L_aligned / 4u;
  bias = bias.reshape({L4, 4}).permute({1, 0});
  bias = bias.reshape({4, 1, L4});

  return bias.contiguous();
}

//
// Shader and Workgroup size determination
//

static api::ShaderSource get_shader(
    const IntArrayRef kernel_size,
    const IntArrayRef stride,
    const IntArrayRef padding,
    const IntArrayRef dilation,
    const Conv2dMethod method,
    const bool transposed,
    const bool quantized) {
  api::ShaderInfo shader;

  if (quantized) {
    if (transposed) {
      TORCH_CHECK(false, "Quantized TConv not supported!");
    }

    switch (method) {
      case Conv2dSlidingWindow:
        shader = VK_SHADER(quantized_conv2d);
        break;
      case Conv2dDepthwise:
        shader = VK_SHADER(quantized_conv2d_dw);
        break;
      case Conv2dPointwise:
        shader = VK_SHADER(quantized_conv2d_pw_2x2);
        break;
        // todo fail for quantized transposed conv
    }
    return shader.shader_src;
  }

  if (transposed) {
    shader = VK_SHADER(conv_transpose2d);
    return shader.shader_src;
  }

  switch (method) {
    case Conv2dSlidingWindow:
      shader = VK_SHADER(conv2d);
      break;
    case Conv2dDepthwise:
      shader = VK_SHADER(conv2d_dw);
      break;
    case Conv2dPointwise:
      shader = VK_SHADER(conv2d_pw_2x2);
      break;
  }
  return shader.shader_src;
}

//
// Op Recording
//

struct Params final {
  api::utils::ivec3 out_extents;
  int32_t fill0;
  api::utils::ivec3 in_extents;
  int32_t fill1;
  api::utils::ivec4 overlay_region;
  api::utils::ivec2 kernel_size;
  api::utils::ivec2 stride;
  api::utils::ivec2 padding;
  api::utils::ivec2 dilate;
  api::utils::vec2 clamp;
};

void record_op(
    api::Context* const context,
    api::ShaderSource& compute_shader,
    vTensor& v_output,
    const vTensor& v_input,
    const vTensor& v_weight,
    const vTensor& v_bias,
    const IntArrayRef overlay_region,
    const IntArrayRef stride,
    const IntArrayRef padding,
    const IntArrayRef dilation,
    const float output_min,
    const float output_max,
    const IntArrayRef kernel_size,
    const Conv2dMethod method,
    const bool transposed) {
  api::PipelineBarrier pipeline_barrier{};

  api::utils::uvec3 global_size = v_output.extents();
  api::utils::uvec3 local_size = adaptive_work_group_size(global_size);

  Params block{
      api::utils::make_ivec3(v_output.extents()),
      0u,
      api::utils::make_ivec3(v_input.extents()),
      0u,
      api::utils::make_ivec4(overlay_region, /*reverse=*/true),
      api::utils::make_ivec2({kernel_size[3], kernel_size[2]}),
      api::utils::make_ivec2(stride, /*reverse=*/true),
      api::utils::make_ivec2(padding, /*reverse=*/true),
      api::utils::make_ivec2(dilation, /*reverse=*/true),
      {output_min, output_max},
  };
  api::UniformParamsBuffer params(context, block);

  context->submit_compute_job(
      // shader descriptor
      compute_shader,
      // pipeline barrier
      pipeline_barrier,
      // global work group size
      global_size,
      // local work group size
      local_size,
      // fence handle
      VK_NULL_HANDLE,
      // shader arguments
      v_output.image(
          pipeline_barrier,
          api::PipelineStage::COMPUTE,
          api::MemoryAccessType::WRITE),
      v_input.image(pipeline_barrier, api::PipelineStage::COMPUTE),
      v_weight.image(pipeline_barrier, api::PipelineStage::COMPUTE),
      v_bias.image(pipeline_barrier, api::PipelineStage::COMPUTE),
      // params buffer
      params.buffer());
}

struct QParams final {
  api::utils::vec4 scales;
  api::utils::ivec4 zero_points;
  api::utils::ivec3 out_extents;
  int32_t fill0;
  api::utils::ivec3 in_extents;
  int32_t fill1;
  api::utils::ivec4 overlay_region;
  api::utils::ivec2 kernel_size;
  api::utils::ivec2 stride;
  api::utils::ivec2 padding;
  api::utils::ivec2 dilate;
  api::utils::vec2 clamp;
};

void record_quantized_op(
    api::Context* const context,
    api::ShaderSource& compute_shader,
    vTensor& v_output,
    const vTensor& v_input,
    const vTensor& v_weight,
    const vTensor& v_bias,
    const IntArrayRef overlay_region,
    const IntArrayRef stride,
    const IntArrayRef padding,
    const IntArrayRef dilation,
    const float output_min,
    const float output_max,
    const IntArrayRef kernel_size,
    const Conv2dMethod method,
    const bool transposed) {
  api::PipelineBarrier pipeline_barrier{};

  api::utils::uvec3 global_size = v_output.extents();
  api::utils::uvec3 local_size = adaptive_work_group_size(global_size);

  QParams block{
      {
          v_output.get_scale_float(),
          v_input.get_scale_float(),
          v_weight.get_scale_float(),
          v_bias.get_scale_float(),
      },
      {
          v_output.get_zero_point_int32(),
          v_input.get_zero_point_int32(),
          v_weight.get_zero_point_int32(),
          v_bias.get_zero_point_int32(),
      },
      api::utils::make_ivec3(v_output.extents()),
      0u,
      api::utils::make_ivec3(v_input.extents()),
      0u,
      api::utils::make_ivec4(overlay_region, /*reverse=*/true),
      api::utils::make_ivec2({kernel_size[3], kernel_size[2]}),
      api::utils::make_ivec2(stride, /*reverse=*/true),
      api::utils::make_ivec2(padding, /*reverse=*/true),
      api::utils::make_ivec2(dilation, /*reverse=*/true),
      {output_min, output_max},
  };
  api::UniformParamsBuffer params(context, block);

  context->submit_compute_job(
      // shader descriptor
      compute_shader,
      // pipeline barrier
      pipeline_barrier,
      // global work group size
      global_size,
      // local work group size
      local_size,
      // fence handle
      VK_NULL_HANDLE,
      // shader arguments
      v_output.image(
          pipeline_barrier,
          api::PipelineStage::COMPUTE,
          api::MemoryAccessType::WRITE),
      v_input.image(pipeline_barrier, api::PipelineStage::COMPUTE),
      v_weight.image(pipeline_barrier, api::PipelineStage::COMPUTE),
      v_bias.image(pipeline_barrier, api::PipelineStage::COMPUTE),
      // params buffer
      params.buffer());
}

} // namespace conv2d

namespace {

using namespace api::utils;

vTensor pack_weights(
    const Tensor& weight_arg,
    const bool transposed,
    const bool quantized,
    const Conv2dMethod conv_method) {
  if (weight_arg.is_vulkan()) {
    return convert(weight_arg);
  }

  const Tensor weight = transposed
      ? at::permute(weight_arg, {1, 0, 2, 3}).contiguous()
      : weight_arg.contiguous();

  at::Tensor weight_rearranged;
  if (conv_method == Conv2dDepthwise) {
    weight_rearranged = conv2d::rearrange_weights_dw(weight);
  } else {
    weight_rearranged = conv2d::rearrange_weights_2d(weight, transposed);
  }

  vTensor v_weight{
      api::context(),
      weight_rearranged.sizes(),
<<<<<<< HEAD
=======
      quantized ? api::StorageType::TEXTURE_3D : api::StorageType::TEXTURE_2D,
>>>>>>> f649bbe2
      weight_arg.options(),
      quantized ? StorageType::TEXTURE_3D : StorageType::TEXTURE_2D,
  };

  if (quantized) {
    v_weight.set_is_quantized();
    v_weight.set_scale(weight_arg.q_scale());
    v_weight.set_zero_point(weight_arg.q_zero_point());
  }

  pack_cpu_to_vulkan(weight_rearranged, v_weight);

  return v_weight;
}

vTensor pack_biases(
    const c10::optional<Tensor>& bias,
    const Tensor& weight,
    const bool transposed,
    const bool quantized) {
  at::Tensor bias_rearranged = conv2d::rearrange_bias(bias, weight, transposed);

  vTensor v_bias{
      api::context(),
      bias_rearranged.sizes(),
<<<<<<< HEAD
=======
      quantized ? api::StorageType::TEXTURE_3D : api::StorageType::TEXTURE_2D,
>>>>>>> f649bbe2
      weight.options(),
      quantized ? StorageType::TEXTURE_3D : StorageType::TEXTURE_2D,
  };

  if (quantized) {
    v_bias.set_is_quantized();
    v_bias.set_scale(weight.q_scale());
    v_bias.set_zero_point(weight.q_zero_point());
  }

  pack_cpu_to_vulkan(bias_rearranged, v_bias);

  return v_bias;
}

/*
 * Computes the size of the overlay region when computing a convolution output.
 */
std::array<int64_t, 4> compute_overlay_region(
    const Tensor& weight,
    const IntArrayRef dilation,
    const bool transposed) {
  const IntArrayRef filter = weight.sizes();

  const auto overlay_length = [](const int64_t k, const int64_t d) {
    return k + (k - 1) * (d - 1);
  };

  return {
      align_up(
          transposed ? filter[Layout::TransposedFilter::output]
                     : filter[Layout::Filter::output],
          INT64_C(4)),
      align_up(
          transposed ? filter[Layout::TransposedFilter::input]
                     : filter[Layout::Filter::input],
          INT64_C(4)),
      overlay_length(
          filter[Layout::Filter::height], dilation[Layout::Parameter::height]),
      overlay_length(
          filter[Layout::Filter::width], dilation[Layout::Parameter::width]),
  };
}

std::array<int64_t, 2> pack_params(const std::vector<int64_t>& vector) {
  TORCH_INTERNAL_ASSERT(2u == vector.size(), "Invalid usage!");

  return {
      vector[0],
      vector[1],
  };
}

bool weight_valid(const Tensor& weight, const bool quantized) {
  if (4 != weight.ndimension()) {
    return false;
  }
  if (get_dim<DimConv2DKernel::Height>(weight) == 0) {
    return false;
  }
  if (get_dim<DimConv2DKernel::Width>(weight) == 0) {
    return false;
  }
  if (!weight.device().is_cpu() &&
      weight.device().type() != c10::DeviceType::Vulkan) {
    return false;
  }
  if (quantized && weight.scalar_type() != c10::kQUInt8) {
    return false;
  }

  return true;
}

bool bias_valid(
    const c10::optional<Tensor>& bias,
    const Tensor& weight,
    const bool transposed,
    const bool quantized) {
  if (!bias) {
    return true;
  }

  if (bias->ndimension() != 1) {
    return false;
  }
  if (!bias->device().is_cpu() &&
      bias->device().type() != c10::DeviceType::Vulkan) {
    return false;
  }
  uint32_t L = get_dim<Dim1D::Length>(*bias);
  uint32_t OC = transposed ? get_dim<DimTConv2DKernel::OutChannels>(weight)
                           : get_dim<DimConv2DKernel::OutChannels>(weight);
  if (L != OC) {
    return false;
  }

  return true;
}

bool available(
    const Tensor& weight,
    const c10::optional<Tensor>& bias,
    const IntArrayRef stride,
    const IntArrayRef padding,
    const IntArrayRef dilation,
    const bool transposed,
    const bool quantized,
    const IntArrayRef /* output_padding */,
    const int64_t groups,
    const c10::optional<Scalar>& output_min,
    const c10::optional<Scalar>& output_max) {
  if (!weight_valid(weight, quantized)) {
    return false;
  }
  if (!bias_valid(bias, weight, transposed, quantized)) {
    return false;
  }
  if (get_dim<Dim4D::Height>(stride) == 0 ||
      get_dim<Dim4D::Width>(stride) == 0) {
    return false;
  }
  if (transposed) {
    if (get_dim<Dim4D::Height>(dilation) != 1 ||
        get_dim<Dim4D::Width>(dilation) != 1) {
      return false;
    }
  } else {
    if (get_dim<Dim4D::Height>(dilation) == 0 ||
        get_dim<Dim4D::Width>(dilation) == 0) {
      return false;
    }
  }
  if (groups <= 0) {
    return false;
  }
  if (transposed) {
    if ((get_dim<DimTConv2DKernel::OutChannels>(weight) % groups) != 0) {
      return false;
    }
  } else {
    if ((get_dim<DimConv2DKernel::OutChannels>(weight) % groups) != 0) {
      return false;
    }
  }
  if (get_dim<DimConv2DKernel::InChannels>(weight) == 0 ||
      get_dim<DimConv2DKernel::OutChannels>(weight) == 0) {
    return false;
  }
  if (output_min && !output_min->isFloatingPoint()) {
    return false;
  }
  if (output_max && !output_max->isFloatingPoint()) {
    return false;
  }
  return true;
}

bool usable(const Tensor& input, const bool quantized) {
  if (input.ndimension() != 4) {
    return false;
  }
  if (input.device().type() != c10::DeviceType::Vulkan) {
    return false;
  }
  if (!quantized && input.scalar_type() != at::kFloat) {
    return false;
  }
  if (quantized && input.scalar_type() != c10::kQUInt8) {
    return false;
  }
  if (get_dim<Dim4D::Batch>(input) == 0) {
    return false;
  }
  if (get_dim<Dim4D::Channel>(input) == 0) {
    return false;
  }
  if (get_dim<Dim4D::Height>(input) == 0) {
    return false;
  }
  if (get_dim<Dim4D::Width>(input) == 0) {
    return false;
  }
  if (input.requires_grad()) {
    return false;
  }

  return true;
}

static inline std::vector<int64_t> get_conv_transpose_output_size(
    IntArrayRef input_size,
    IntArrayRef weight_size,
    IntArrayRef padding,
    IntArrayRef output_padding,
    IntArrayRef stride,
    IntArrayRef dilation = IntArrayRef()) {
  auto dim = input_size.size();
  std::vector<int64_t> output_size(dim);
  output_size[0] = input_size[input_batch_size_dim];
  output_size[1] = weight_size[weight_input_channels_dim];
  for (const auto d : c10::irange(2, dim)) {
    output_size[d] = stride[d - 2] * (input_size[d] - 1) + weight_size[d] -
        2 * padding[d - 2] + output_padding[d - 2];
  }
  return output_size;
}

Tensor convolution(
    const Tensor& input,
    const Tensor& weight,
    const c10::optional<Tensor>& bias,
    const IntArrayRef stride,
    const IntArrayRef padding,
    const IntArrayRef dilation,
    const bool transposed,
    const IntArrayRef output_padding,
    const int64_t groups) {
  Conv2dPackedContext conv_context = Conv2dPackedContext(
      weight,
      bias,
      stride,
      padding,
      dilation,
      transposed,
      false,
      output_padding,
      groups);

  return run_conv2d_context(
      input, c10::make_intrusive<Conv2dPackedContext>(conv_context));
}

Tensor quantized_convolution(
    const Tensor& input,
    const Tensor& weight,
    const c10::optional<Tensor>& bias,
    const IntArrayRef stride,
    const IntArrayRef padding,
    const IntArrayRef dilation,
    const bool transposed,
    const IntArrayRef output_padding,
    const int64_t groups,
    const double out_scale,
    const int64_t out_zero_point) {
  if (transposed) {
    return run_tconv2d_context(
        input,
        c10::make_intrusive<Conv2dPackedContext>(Conv2dPackedContext(
            weight,
            bias,
            stride,
            padding,
            dilation,
            transposed,
            false,
            output_padding,
            groups)));
  }

  Conv2dPackedContext conv_context = Conv2dPackedContext(
      weight,
      bias,
      stride,
      padding,
      dilation,
      transposed,
      true,
      output_padding,
      groups);

  return run_qconv2d_context(
      input,
      out_scale,
      out_zero_point,
      c10::make_intrusive<Conv2dPackedContext>(conv_context));
}

} // namespace

Conv2dPackedContext::Conv2dPackedContext(
    const Tensor& weight,
    const c10::optional<Tensor>& bias,
    const IntArrayRef stride_arg,
    const IntArrayRef padding_arg,
    const IntArrayRef dilation_arg,
    const bool transposed,
    const bool quantized,
    const IntArrayRef output_padding_arg,
    const int64_t groups,
    const c10::optional<Scalar>& output_min,
    const c10::optional<Scalar>& output_max)
    : unpacked_{c10::AnyType::get()} {
  const auto stride = expand_param_if_needed(stride_arg, "stride", 2);
  const auto padding = expand_param_if_needed(padding_arg, "padding", 2);
  const auto dilation = expand_param_if_needed(dilation_arg, "dilation", 2);
  const auto output_padding =
      expand_param_if_needed(output_padding_arg, "output_padding", 2);

  TORCH_CHECK(
      available(
          weight,
          bias,
          stride,
          padding,
          dilation,
          transposed,
          quantized,
          output_padding,
          groups,
          output_min,
          output_max),
      "Vulkan::convolution not available! "
      "Reason: The provided (weight, bias, stride, padding, dilation, groups, "
      "transposed, output_padding, output_min, output_max) parameters are either "
      "invalid individually or their combination is not supported by Vulkan impl.");

  const auto method = conv2d::determine_method(
      weight.sizes(), stride, padding, dilation, groups, transposed, quantized);

  packed_.reserve(Packed::NumArgs);
  packed_.emplace_back(
      convert(pack_weights(weight, transposed, quantized, method)));
  packed_.emplace_back(
      convert(pack_biases(bias, weight, transposed, quantized)));
  packed_.emplace_back(compute_overlay_region(weight, dilation, transposed));
  packed_.emplace_back(pack_params(stride));
  packed_.emplace_back(pack_params(padding));
  packed_.emplace_back(output_padding);
  packed_.emplace_back(pack_params(dilation));
  packed_.emplace_back(transposed);
  packed_.emplace_back(quantized);
  packed_.emplace_back(safe_downcast<int32_t>(groups));
  packed_.emplace_back(
      output_min ? output_min->template to<float>()
                 : -std::numeric_limits<float>::infinity());
  packed_.emplace_back(
      output_max ? output_max->template to<float>()
                 : +std::numeric_limits<float>::infinity());
  packed_.emplace_back(method);
  packed_.emplace_back(weight.sizes().vec());

  compute_shader_ = conv2d::get_shader(
      weight.sizes(), stride, padding, dilation, method, transposed, quantized);

  if (!at::globalContext().releaseWeightsWhenPrepacking()) {
    unpacked_.reserve(Unpacked::NumArgs);
    unpacked_.emplace_back(weight);
    unpacked_.emplace_back(bias);
    unpacked_.emplace_back(stride_arg.vec());
    unpacked_.emplace_back(padding_arg.vec());
    unpacked_.emplace_back(dilation_arg.vec());
    unpacked_.emplace_back(transposed);
    unpacked_.emplace_back(quantized);
    unpacked_.emplace_back(output_padding_arg.vec());
    unpacked_.emplace_back(groups);
    unpacked_.emplace_back(output_min);
    unpacked_.emplace_back(output_max);
  }
}

Conv2dPackedContext Conv2dPackedContext::pack(c10::impl::GenericList unpacked) {
  return Conv2dPackedContext(
      unpacked.get(Unpacked::Weight).toTensor(),
      get_optional_tensor(unpacked, Unpacked::Bias),
      unpacked.get(Unpacked::Stride).toIntVector(),
      unpacked.get(Unpacked::Padding).toIntVector(),
      unpacked.get(Unpacked::Dilation).toIntVector(),
      unpacked.get(Unpacked::isTransposed).toBool(),
      unpacked.get(Unpacked::isQuantized).toBool(),
      unpacked.get(Unpacked::OutputPadding).toIntVector(),
      unpacked.get(Unpacked::Groups).toInt(),
      get_optional_scalar(unpacked, Unpacked::OutputMin),
      get_optional_scalar(unpacked, Unpacked::OutputMax));
}

c10::intrusive_ptr<Conv2dPackedContext> create_conv2d_context(
    Tensor&& weight,
    c10::optional<Tensor>&& bias,
    std::vector<int64_t>&& stride,
    std::vector<int64_t>&& padding,
    std::vector<int64_t>&& dilation,
    const int64_t groups,
    const c10::optional<Scalar>& output_min,
    const c10::optional<Scalar>& output_max) {
  return c10::make_intrusive<Conv2dPackedContext>(Conv2dPackedContext(
      weight,
      bias,
      stride,
      padding,
      dilation,
      /* transposed = */ false,
      /* quantized = */ false,
      /* output_padding_arg = */ {0},
      groups,
      output_min,
      output_max));
}

c10::intrusive_ptr<Conv2dPackedContext> create_tconv2d_context(
    Tensor&& weight,
    c10::optional<Tensor>&& bias,
    std::vector<int64_t>&& stride,
    std::vector<int64_t>&& padding,
    std::vector<int64_t>&& output_padding,
    std::vector<int64_t>&& dilation,
    const int64_t groups,
    const c10::optional<Scalar>& output_min,
    const c10::optional<Scalar>& output_max) {
  return c10::make_intrusive<Conv2dPackedContext>(Conv2dPackedContext(
      weight,
      bias,
      stride,
      padding,
      dilation,
      /* transposed = */ true,
      /* quantized = */ false,
      output_padding,
      groups,
      output_min,
      output_max));
}

c10::intrusive_ptr<Conv2dPackedContext> create_qconv2d_context(
    Tensor&& weight,
    c10::optional<Tensor>&& bias,
    std::vector<int64_t>&& stride,
    std::vector<int64_t>&& padding,
    std::vector<int64_t>&& dilation,
    const int64_t groups,
    const c10::optional<Scalar>& output_min,
    const c10::optional<Scalar>& output_max) {
  return c10::make_intrusive<Conv2dPackedContext>(Conv2dPackedContext(
      weight,
      bias,
      stride,
      padding,
      dilation,
      /* transposed = */ false,
      /* quantized = */ true,
      /* output_padding_arg = */ {},
      groups,
      output_min,
      output_max));
}

Tensor run_conv2d_context_impl(
    const Tensor& input_arg,
    const c10::intrusive_ptr<Conv2dPackedContext>& conv_context,
    double scale,
    int64_t zero_point) {
  api::Context* const context = api::context();

  // Validate input tensor is a Vulkan tensor, then convert to vTensor
  TORCH_CHECK(input_arg.is_vulkan(), "Input tensor must be Vulkan!");
  const vTensor& v_input = convert(input_arg);

  // Extract everything from the PackedContext
  const vTensor& v_weight = convert(
      conv_context->get_val(Conv2dPackedContext::Packed::Weight).toTensor());

  const vTensor& v_bias = convert(
      conv_context->get_val(Conv2dPackedContext::Packed::Bias).toTensor());

  const auto overlay_region =
      conv_context->get_val(Conv2dPackedContext::Packed::OverlayRegion)
          .toIntVector();

  const auto stride =
      conv_context->get_val(Conv2dPackedContext::Packed::Stride).toIntVector();
  const auto padding =
      conv_context->get_val(Conv2dPackedContext::Packed::Padding).toIntVector();
  const auto output_padding =
      conv_context->get_val(Conv2dPackedContext::Packed::OutputPadding)
          .toIntVector();
  const auto dilation =
      conv_context->get_val(Conv2dPackedContext::Packed::Dilation)
          .toIntVector();

  const auto transposed =
      conv_context->get_val(Conv2dPackedContext::Packed::isTransposed).toBool();
  const auto quantized =
      conv_context->get_val(Conv2dPackedContext::Packed::isQuantized).toBool();

  const float output_min = safe_downcast<float>(
      conv_context->get_val(Conv2dPackedContext::Packed::OutputMin).toDouble());
  const float output_max = safe_downcast<float>(
      conv_context->get_val(Conv2dPackedContext::Packed::OutputMax).toDouble());

  const Conv2dMethod method_ = static_cast<Conv2dMethod>(
      conv_context->get_val(Conv2dPackedContext::Packed::ConvMethod).toInt());

  const auto kernel_size =
      conv_context->get_val(Conv2dPackedContext::Packed::WeightSizes)
          .toIntVector();

  TORCH_CHECK(
      usable(input_arg, quantized), "Input tensor not usable for convolution!");

  std::vector<int64_t> output_size;
  if (transposed) {
    output_size = get_conv_transpose_output_size(
        v_input.sizes(),
        kernel_size,
        padding,
        output_padding,
        stride,
        dilation);
  } else {
    output_size = conv_output_size(
        v_input.sizes(), kernel_size, padding, stride, dilation);
  }

  vTensor v_output{
      context,
      output_size,
      input_arg.options(),
  };

  if (quantized) {
    v_output.set_is_quantized();
    v_output.set_scale(scale);
    v_output.set_zero_point(zero_point);
  }

  if (quantized) {
    conv2d::record_quantized_op(
        context,
        conv_context->compute_shader(),
        v_output,
        v_input,
        v_weight,
        v_bias,
        overlay_region,
        stride,
        padding,
        dilation,
        output_min,
        output_max,
        kernel_size,
        method_,
        transposed);
  } else {
    conv2d::record_op(
        context,
        conv_context->compute_shader(),
        v_output,
        v_input,
        v_weight,
        v_bias,
        overlay_region,
        stride,
        padding,
        dilation,
        output_min,
        output_max,
        kernel_size,
        method_,
        transposed);
  }

  return convert(v_output);
}

Tensor run_conv2d_context(
    const Tensor& input_arg,
    const c10::intrusive_ptr<Conv2dPackedContext>& conv_context) {
  return run_conv2d_context_impl(input_arg, conv_context, 1.0f, 0u);
}

Tensor run_tconv2d_context(
    const Tensor& input_arg,
    const c10::intrusive_ptr<Conv2dPackedContext>& conv_context) {
  return run_conv2d_context_impl(input_arg, conv_context, 1.0f, 0u);
}

Tensor run_qconv2d_context(
    const Tensor& input_arg,
    double scale,
    int64_t zero_point,
    const c10::intrusive_ptr<Conv2dPackedContext>& conv_context) {
  return run_conv2d_context_impl(input_arg, conv_context, scale, zero_point);
}

Tensor quantized_conv2d(
    const Tensor& input,
    const Tensor& weight,
    const c10::optional<Tensor>& bias,
    IntArrayRef stride,
    IntArrayRef padding,
    IntArrayRef dilation,
    int64_t groups,
    double out_scale,
    int64_t out_zero_point) {
  return quantized_convolution(
      input,
      weight,
      bias,
      stride,
      padding,
      dilation,
      false,
      {{0, 0}},
      groups,
      out_scale,
      out_zero_point);
}

/* Backwards compatibility */
Conv2dOpContext::Conv2dOpContext(Conv2dPackedContext conv_context)
    : conv_context_{std::move(conv_context)} {}

Conv2dOpContext Conv2dOpContext::create(
    const Tensor& weight,
    const c10::optional<Tensor>& bias,
    const IntArrayRef stride_arg,
    const IntArrayRef padding_arg,
    const IntArrayRef dilation_arg,
    const bool transposed,
    const IntArrayRef output_padding_arg,
    const int64_t groups,
    const c10::optional<Scalar>& output_min,
    const c10::optional<Scalar>& output_max) {
  return Conv2dOpContext{Conv2dPackedContext(
      weight,
      bias,
      stride_arg,
      padding_arg,
      dilation_arg,
      transposed,
      /* quantized = */ false,
      output_padding_arg,
      groups,
      output_min,
      output_max)};
}

Tensor Conv2dOpContext::run(const Tensor& input_arg) const {
  return run_conv2d_context(
      input_arg, c10::make_intrusive<Conv2dPackedContext>(conv_context_));
}

Conv2dOpContext::State Conv2dOpContext::unpack() const {
  const c10::impl::GenericList unpacked_ = conv_context_.unpack();

  TORCH_CHECK(unpacked_.size() > 0u, "unpacked_ does not have any elements!");

  return Conv2dOpContext::State(
      unpacked_.get(Conv2dPackedContext::Unpacked::Weight).toTensor(),
      get_optional_tensor(unpacked_, Conv2dPackedContext::Unpacked::Bias),
      unpacked_.get(Conv2dPackedContext::Unpacked::Stride).toIntVector(),
      unpacked_.get(Conv2dPackedContext::Unpacked::Padding).toIntVector(),
      unpacked_.get(Conv2dPackedContext::Unpacked::Dilation).toIntVector(),
      unpacked_.get(Conv2dPackedContext::Unpacked::Groups).toInt(),
      get_optional_scalar(unpacked_, Conv2dPackedContext::Unpacked::OutputMin),
      get_optional_scalar(unpacked_, Conv2dPackedContext::Unpacked::OutputMax));
}

c10::intrusive_ptr<Conv2dOpContext> conv2d_clamp_prepack(
    Tensor&& weight,
    c10::optional<Tensor>&& bias,
    std::vector<int64_t>&& stride,
    std::vector<int64_t>&& padding,
    std::vector<int64_t>&& dilation,
    const int64_t groups,
    const c10::optional<Scalar>& output_min,
    const c10::optional<Scalar>& output_max) {
  return c10::make_intrusive<Conv2dOpContext>(Conv2dOpContext::create(
      std::move(weight),
      std::move(bias),
      std::move(stride),
      std::move(padding),
      std::move(dilation),
      /* transposed = */ false,
      /* output_padding = */ {0},
      groups,
      output_min,
      output_max));
}

Tensor conv2d_clamp_run(
    const Tensor& input,
    const c10::intrusive_ptr<Conv2dOpContext>& context) {
  return context->run(input);
}

TORCH_LIBRARY_IMPL(aten, Vulkan, m) {
  m.impl("convolution_overrideable", convolution);
}

} // namespace ops
} // namespace vulkan
} // namespace native
} // namespace at<|MERGE_RESOLUTION|>--- conflicted
+++ resolved
@@ -517,12 +517,8 @@
   vTensor v_weight{
       api::context(),
       weight_rearranged.sizes(),
-<<<<<<< HEAD
-=======
+      weight_arg.options(),
       quantized ? api::StorageType::TEXTURE_3D : api::StorageType::TEXTURE_2D,
->>>>>>> f649bbe2
-      weight_arg.options(),
-      quantized ? StorageType::TEXTURE_3D : StorageType::TEXTURE_2D,
   };
 
   if (quantized) {
@@ -546,12 +542,8 @@
   vTensor v_bias{
       api::context(),
       bias_rearranged.sizes(),
-<<<<<<< HEAD
-=======
+      weight.options(),
       quantized ? api::StorageType::TEXTURE_3D : api::StorageType::TEXTURE_2D,
->>>>>>> f649bbe2
-      weight.options(),
-      quantized ? StorageType::TEXTURE_3D : StorageType::TEXTURE_2D,
   };
 
   if (quantized) {
