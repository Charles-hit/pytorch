#pragma once

#include <c10/core/Device.h>
#include <c10/core/Layout.h>
#include <c10/core/SymIntArrayRef.h>
#include <c10/macros/Macros.h>
#include <c10/util/ArrayRef.h>
#include <c10/util/intrusive_ptr.h>
#include <c10/util/python_stub.h>
#include <string>
#include <vector>

// Forward declarations

namespace c10 {
struct IValue;
class OperatorHandle;
struct TensorImpl;
struct SafePyObject;
} // namespace c10

namespace torch {
namespace jit {
using Stack = std::vector<c10::IValue>;
}
} // namespace torch

// Actual implementation

namespace c10 {
namespace impl {

// Note [Python interpreter tag]
// ~~~~~~~~~~~~~~~~~~~~~~~~~~~~~
// Traditionally, PyTorch is layered such that our Python library
// (libtorch_python) references our pure C++ library (libtorch) as the
// natural order of things.  However, sometimes this natural order is
// subverted: C++ objects refer to Python objects (for example, we
// store a PyObject* pointer on TensorImpl so that converting from a
// C++ Tensor to a Python Tensor is just a memory dereference).
//
// These unusual orderings must be treated with care.  To start, you need to
// virtualize the destructor so that the PyObject can be decref'ed on
// destruction (because the C++ object itself doesn't know anything about
// Python--remember, layering!).  This process itself is fraught, since
// acquiring the GIL could lead to deadlocks if someone is blocking on you
// while holding the GIL.  Furthermore, if the C++ objects outlive the
// interpreter (which can happen if you stash them in a static global
// variable defined in libtorch), you may attempt to decref the object when
// the Python interpreter has already been shutdown.
//
// BUT WAIT, IT GETS WORSE.  With torchdeploy, there may be multiple Python
// interpreters in a single process. If a C++ object is accessible from
// multiple interpreters, we must take care not to accidentally pass a
// PyObject from one interpreter with another interpreter.
//
// To prevent these mixups, we introduce a PyInterpreter "tag" (object with
// a vtable), which specifies a specific Python interpreter.
//
//  - Any given object can be associated with AT MOST one Python interpreter.
//    We represent the interpreter tag as a memory address to an instance of
//    a virtual class that is allocated once per interpreter (this is so that
//    we can request the interpreter to perform operations for us, if
//    necessary).
//
//  - It can be recorded with a PyObject (PyInterpreterObject) so that
//    we know what interpreter the object is associated with, and we can
//    raise an error if you try to use the PyObject from the wrong
//    interpreter context.
//
//  - It contains a vtable that can be used to perform various Python
//    operations from ordinary C++ code that ordinarily wouldn't be accessible
//    from libtorch.
//
// A simple use case is when a C++ object must be associated with a PyObject.
// However, for TensorImpl, we lazily allocate a PyObject the first time the
// object passes into Python.  The invariants for this situation are more
// subtle:
//
//  - A given TensorImpl's interpreter tag can only go from uninitialized to
//    tagged; once tagged, this is a quiescent state (once tagged to an
//    interpreter, ALWAYS tagged to that interpreter)
//
//  - A thread may mutate the PyObject field of a TensorImpl if and only if it
//    holds the GIL for the interpreter tagged on the TensorImpl.  (If the
//    TensorImpl is not tagged, it must first atomically claim its tag before it
//    can validly write)
//
// WARNING: This class has to be written very carefully, because it may be
// possible for a Tensor to have a reference an interpreter corresponding to
// a shared library that has ALREADY BEEN UNLOADED.  This makes blindly calling
// virtual methods very dangerous, because the vtable may be garbage at that
// point (on a good day, you might get "pure virtual method called").
//
// The idea to solve this problem is we always leak PyInterpreters (so they
// always stay live even after dlclose), and disarm the "virtual methods" by
// replacing them with function pointers that just no-op.  This can't be done
// with a traditional C++ vtable, so we have to roll our own.
//
// NB: The downside with representing PyInterpreter tags as full objects is that
// it takes an extra word on TensorImpl.  If tags were instead just integer
// indices, on 64-bit architectures we could pack the tag and PyObject together
// into a single atomic word.  On 32-bit architectures we could simply say that
// only one Python interpreter is supported (erroring if a nontrivial
// interpreter tag is attempted to be set).
//
// The difficulty with this scheme is we need to maintain an out-of-line table
// to get at the PyInterpreters so that we can do virtual method calls on them,
// and registration/deregistration to this table must be done in a thread safe
// manner.  This can be easily done if the number of possible PyInterpreters is
// small enough (e.g., 8-bit integer) by simply preallocating an array of
// sufficient size to hold all possible interpreters.  Surely 128 threads is
// more than enough for anyone!
//
// I didn't decide to do this technique at the moment, because the extra word
// added by the PyInterpreter tag takes us to 24 words, which means that we
// still fit inside three eight word cache lines.  If you need to penny pinch
// another word consider doing this!

struct C10_API PyInterpreter {
  // Feel free to add as much random crap here as you need; each of these
  // can be thought of as a "C++ to Python" hook.
  using name_sig = std::string(const PyInterpreter*);
  using decref_sig = void(const PyInterpreter*, PyObject*, bool);
  using detach_sig =
      c10::intrusive_ptr<TensorImpl>(const PyInterpreter*, const TensorImpl*);
  using dispatch_sig = void(
      const PyInterpreter*,
      const c10::OperatorHandle&,
      torch::jit::Stack* stack);
  using is_contiguous_sig = bool(const PyInterpreter*, const TensorImpl*);
  using device_sig = c10::Device(const PyInterpreter*, const TensorImpl*);
  using dim_sig = int64_t(const PyInterpreter*, const TensorImpl*);
  using strides_sig = c10::IntArrayRef(const PyInterpreter*, const TensorImpl*);
  using sizes_sig = c10::IntArrayRef(const PyInterpreter*, const TensorImpl*);
  using sym_sizes_sig =
      c10::SymIntArrayRef(const PyInterpreter*, const TensorImpl*);
  using layout_sig = c10::Layout(const PyInterpreter*, const TensorImpl*);
<<<<<<< HEAD
  using sym_strides_sig =
      c10::SymIntArrayRef(const PyInterpreter*, const TensorImpl*);
=======
  using sym_numel_sig = c10::SymInt(const PyInterpreter*, const TensorImpl*);
>>>>>>> 9958cbee

  PyInterpreter(
      name_sig* name_fn,
      decref_sig* decref_fn,
      detach_sig* detach,
      dispatch_sig* dispatch,
      is_contiguous_sig* is_contiguous,
      device_sig* device_fn,
      dim_sig* dim_fn,
      strides_sig* strides,
      sizes_sig* sizes,
      sym_sizes_sig* sym_sizes,
      layout_sig* layout,
<<<<<<< HEAD
      sym_strides_sig* sym_strides)
=======
      sym_numel_sig* sym_numel)
>>>>>>> 9958cbee
      : name_fn_(name_fn),
        decref_fn_(decref_fn),
        detach_fn_(detach),
        dispatch_fn_(dispatch),
        is_contiguous_fn_(is_contiguous),
        device_fn_(device_fn),
        dim_fn_(dim_fn),
        strides_fn_(strides),
        sizes_fn_(sizes),
        sym_sizes_fn_(sym_sizes),
        layout_fn_(layout),
<<<<<<< HEAD
        sym_strides_fn_(sym_strides) {}
=======
        sym_numel_fn_(sym_numel) {}
>>>>>>> 9958cbee

  name_sig* name_fn_;
  decref_sig* decref_fn_;
  detach_sig* detach_fn_;
  dispatch_sig* dispatch_fn_;
  is_contiguous_sig* is_contiguous_fn_;
  device_sig* device_fn_;
  dim_sig* dim_fn_;
  strides_sig* strides_fn_;
  sizes_sig* sizes_fn_;
  sym_sizes_sig* sym_sizes_fn_;
  layout_sig* layout_fn_;
<<<<<<< HEAD
  sym_strides_sig* sym_strides_fn_;
=======
  sym_numel_sig* sym_numel_fn_;
>>>>>>> 9958cbee

  // UBSAN suppression fixes: "call to function
  // (anonymous namespace)::concrete_decref_fn(c10::impl::PyInterpreter const*,
  // _object*) through pointer to incorrect function type 'void (*)(const
  // c10::impl::PyInterpreter *, _object *)'" See
  // https://github.com/google/sanitizers/issues/911

  // Report the name of this interpreter
  __ubsan_ignore_function__ std::string name() const {
    return (*name_fn_)(this);
  }

  // Run Py_DECREF on a PyObject.  We DO NOT assume the GIL is held on call
  // See NOTE [PyInterpreter::decref takes an `is_tensor` arg]
  __ubsan_ignore_function__ void decref(PyObject* pyobj, bool is_tensor) const {
    return (*decref_fn_)(this, pyobj, is_tensor);
  }

  // Perform a detach by deferring to the __torch_dispatch__ implementation of
  // detach, which will also arrange for the PyObject to get copied in this
  // situation
  __ubsan_ignore_function__ c10::intrusive_ptr<TensorImpl> detach(
      const TensorImpl* self) const {
    return (*detach_fn_)(this, self);
  }

  // Invoke the Python boxed fallback dispatch to go back into Python
  __ubsan_ignore_function__ void dispatch(
      const c10::OperatorHandle& op,
      torch::jit::Stack* stack) const {
    return (*dispatch_fn_)(this, op, stack);
  }

  __ubsan_ignore_function__ bool is_contiguous(const TensorImpl* self) const {
    return (*is_contiguous_fn_)(this, self);
  }

  __ubsan_ignore_function__ c10::Device device(const TensorImpl* self) const {
    return (*device_fn_)(this, self);
  }

  __ubsan_ignore_function__ int64_t dim(const TensorImpl* self) const {
    return (*dim_fn_)(this, self);
  }

  __ubsan_ignore_function__ c10::IntArrayRef strides(
      const TensorImpl* self) const {
    return (*strides_fn_)(this, self);
  }

  __ubsan_ignore_function__ c10::IntArrayRef sizes(
      const TensorImpl* self) const {
    return (*sizes_fn_)(this, self);
  }

  __ubsan_ignore_function__ c10::SymIntArrayRef sym_sizes(
      const TensorImpl* self) const {
    return (*sym_sizes_fn_)(this, self);
  }

  __ubsan_ignore_function__ c10::Layout layout(const TensorImpl* self) const {
    return (*layout_fn_)(this, self);
  }

<<<<<<< HEAD
  __ubsan_ignore_function__ c10::SymIntArrayRef sym_strides(
      const TensorImpl* self) const {
    return (*sym_strides_fn_)(this, self);
=======
  __ubsan_ignore_function__ c10::SymInt sym_numel(
      const TensorImpl* self) const {
    return (*sym_numel_fn_)(this, self);
>>>>>>> 9958cbee
  }

  // Disarm this PyInterpreter, making all of its methods noops.
  // Because the function pointers are raw pointers (not atomics),
  // a disarm() invocation that is concurrent with active destructors
  // is not thread safe and will trigger TSAN.  My hope is that this
  // situations doesn't ever actually happen; tensor destruction should
  // quiesce when a dlclose happens, and any long lived tensors whose
  // destructors would be disarmed here only begin the destruction process
  // on process shutdown (long after the dlclose has occurred).
  void disarm() noexcept;
};

} // namespace impl
} // namespace c10<|MERGE_RESOLUTION|>--- conflicted
+++ resolved
@@ -136,12 +136,9 @@
   using sym_sizes_sig =
       c10::SymIntArrayRef(const PyInterpreter*, const TensorImpl*);
   using layout_sig = c10::Layout(const PyInterpreter*, const TensorImpl*);
-<<<<<<< HEAD
+  using sym_numel_sig = c10::SymInt(const PyInterpreter*, const TensorImpl*);
   using sym_strides_sig =
       c10::SymIntArrayRef(const PyInterpreter*, const TensorImpl*);
-=======
-  using sym_numel_sig = c10::SymInt(const PyInterpreter*, const TensorImpl*);
->>>>>>> 9958cbee
 
   PyInterpreter(
       name_sig* name_fn,
@@ -155,11 +152,8 @@
       sizes_sig* sizes,
       sym_sizes_sig* sym_sizes,
       layout_sig* layout,
-<<<<<<< HEAD
+      sym_numel_sig* sym_numel,
       sym_strides_sig* sym_strides)
-=======
-      sym_numel_sig* sym_numel)
->>>>>>> 9958cbee
       : name_fn_(name_fn),
         decref_fn_(decref_fn),
         detach_fn_(detach),
@@ -171,11 +165,8 @@
         sizes_fn_(sizes),
         sym_sizes_fn_(sym_sizes),
         layout_fn_(layout),
-<<<<<<< HEAD
+        sym_numel_fn_(sym_numel),
         sym_strides_fn_(sym_strides) {}
-=======
-        sym_numel_fn_(sym_numel) {}
->>>>>>> 9958cbee
 
   name_sig* name_fn_;
   decref_sig* decref_fn_;
@@ -188,11 +179,8 @@
   sizes_sig* sizes_fn_;
   sym_sizes_sig* sym_sizes_fn_;
   layout_sig* layout_fn_;
-<<<<<<< HEAD
+  sym_numel_sig* sym_numel_fn_;
   sym_strides_sig* sym_strides_fn_;
-=======
-  sym_numel_sig* sym_numel_fn_;
->>>>>>> 9958cbee
 
   // UBSAN suppression fixes: "call to function
   // (anonymous namespace)::concrete_decref_fn(c10::impl::PyInterpreter const*,
@@ -257,15 +245,14 @@
     return (*layout_fn_)(this, self);
   }
 
-<<<<<<< HEAD
+  __ubsan_ignore_function__ c10::SymInt sym_numel(
+      const TensorImpl* self) const {
+    return (*sym_numel_fn_)(this, self);
+  }
+
   __ubsan_ignore_function__ c10::SymIntArrayRef sym_strides(
       const TensorImpl* self) const {
     return (*sym_strides_fn_)(this, self);
-=======
-  __ubsan_ignore_function__ c10::SymInt sym_numel(
-      const TensorImpl* self) const {
-    return (*sym_numel_fn_)(this, self);
->>>>>>> 9958cbee
   }
 
   // Disarm this PyInterpreter, making all of its methods noops.
