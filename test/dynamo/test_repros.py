--- conflicted
+++ resolved
@@ -1833,7 +1833,111 @@
         res = opt_fn(a)
         self.assertTrue(same(ref, res))
 
-<<<<<<< HEAD
+    def test_tokenization(self):
+        from collections import UserDict
+
+        class BatchEncoding(UserDict):
+            """
+            Copied from tokenization
+            """
+
+            def __init__(
+                self,
+                data,
+            ):
+                super().__init__(data)
+
+            def __getattr__(self, item: str):
+                try:
+                    return self.data[item]
+                except KeyError:
+                    raise AttributeError
+
+        def tokenization(x):
+            encoding = BatchEncoding({"key": x})
+            return encoding["key"]
+
+        opt_fn = torch._dynamo.optimize("eager")(tokenization)
+        x = torch.rand((1, 4))
+        ref = tokenization(x)
+        res = opt_fn(x)
+        self.assertTrue(same(ref, res))
+
+    def test_modules(self):
+        class Foo(torch.nn.Module):
+            def __init__(self):
+                super().__init__()
+                self.fc = torch.nn.Linear(4, 3)
+
+            def forward(self, inp):
+                res = torch.zeros(3, 3)
+                for mod in self.modules():
+                    res += self.fc(inp)
+                return res
+
+        mod = Foo()
+        args = (torch.ones(3, 4),)
+        cnt = torch._dynamo.testing.CompileCounter()
+        opt_mod = torch._dynamo.optimize(cnt, nopython=True)(mod)
+        self.assertTrue(same(mod(*args), opt_mod(*args)))
+        self.assertEqual(cnt.op_count, 5)
+        self.assertEqual(cnt.frame_count, 1)
+
+    def test_for_loop_graph_break(self):
+        def inner(x):
+            return torch.sin(x)
+
+        def fn(x):
+            for _ in range(100):
+                inner(x)
+                torch._dynamo.graph_break()
+            return x
+
+        cnt = torch._dynamo.testing.CompileCounter()
+        opt_fn = torch._dynamo.optimize(cnt)(fn)
+        x = torch.randn(4)
+        opt_fn(x)
+        self.assertEqual(cnt.frame_count, 1)
+        self.assertEqual(cnt.op_count, 1)
+
+    def test_for_loop_graph_break_before(self):
+        # Checks that the backedge is calculated correctly
+        def inner(x):
+            return torch.sin(x)
+
+        def fn(x):
+            torch._dynamo.graph_break()
+            for _ in range(100):
+                inner(x)
+            return x
+
+        cnt = torch._dynamo.testing.CompileCounter()
+        opt_fn = torch._dynamo.optimize(cnt)(fn)
+        x = torch.randn(4)
+        opt_fn(x)
+        self.assertEqual(cnt.frame_count, 1)
+        self.assertEqual(cnt.op_count, 100)
+
+    def test_while_loop_graph_break(self):
+        # Repro of tacotron2 cache_size_recompilation
+        def inner(x):
+            return torch.sin(x)
+
+        def fn(x):
+            i = 20
+            while i > 10:
+                x = inner(x)
+                i -= 1
+                torch._dynamo.graph_break()
+            return x
+
+        cnt = torch._dynamo.testing.CompileCounter()
+        opt_fn = torch._dynamo.optimize(cnt)(fn)
+        x = torch.randn(4)
+        opt_fn(x)
+        self.assertEqual(cnt.frame_count, 1)
+        self.assertEqual(cnt.op_count, 1)
+
     @patch.object(torch._dynamo.config, "rewrite_assert_with_torch_assert", True)
     def test_rewrite_assert_with_msg(self):
         def f(x):
@@ -1925,112 +2029,6 @@
 
         with self.assertRaisesRegex(torch._dynamo.exc.Unsupported, "generic_jump"):
             torch._dynamo.export(f, torch.Tensor([3, 4, 5]))
-=======
-    def test_tokenization(self):
-        from collections import UserDict
-
-        class BatchEncoding(UserDict):
-            """
-            Copied from tokenization
-            """
-
-            def __init__(
-                self,
-                data,
-            ):
-                super().__init__(data)
-
-            def __getattr__(self, item: str):
-                try:
-                    return self.data[item]
-                except KeyError:
-                    raise AttributeError
-
-        def tokenization(x):
-            encoding = BatchEncoding({"key": x})
-            return encoding["key"]
-
-        opt_fn = torch._dynamo.optimize("eager")(tokenization)
-        x = torch.rand((1, 4))
-        ref = tokenization(x)
-        res = opt_fn(x)
-        self.assertTrue(same(ref, res))
-
-    def test_modules(self):
-        class Foo(torch.nn.Module):
-            def __init__(self):
-                super().__init__()
-                self.fc = torch.nn.Linear(4, 3)
-
-            def forward(self, inp):
-                res = torch.zeros(3, 3)
-                for mod in self.modules():
-                    res += self.fc(inp)
-                return res
-
-        mod = Foo()
-        args = (torch.ones(3, 4),)
-        cnt = torch._dynamo.testing.CompileCounter()
-        opt_mod = torch._dynamo.optimize(cnt, nopython=True)(mod)
-        self.assertTrue(same(mod(*args), opt_mod(*args)))
-        self.assertEqual(cnt.op_count, 5)
-        self.assertEqual(cnt.frame_count, 1)
-
-    def test_for_loop_graph_break(self):
-        def inner(x):
-            return torch.sin(x)
-
-        def fn(x):
-            for _ in range(100):
-                inner(x)
-                torch._dynamo.graph_break()
-            return x
-
-        cnt = torch._dynamo.testing.CompileCounter()
-        opt_fn = torch._dynamo.optimize(cnt)(fn)
-        x = torch.randn(4)
-        opt_fn(x)
-        self.assertEqual(cnt.frame_count, 1)
-        self.assertEqual(cnt.op_count, 1)
-
-    def test_for_loop_graph_break_before(self):
-        # Checks that the backedge is calculated correctly
-        def inner(x):
-            return torch.sin(x)
-
-        def fn(x):
-            torch._dynamo.graph_break()
-            for _ in range(100):
-                inner(x)
-            return x
-
-        cnt = torch._dynamo.testing.CompileCounter()
-        opt_fn = torch._dynamo.optimize(cnt)(fn)
-        x = torch.randn(4)
-        opt_fn(x)
-        self.assertEqual(cnt.frame_count, 1)
-        self.assertEqual(cnt.op_count, 100)
-
-    def test_while_loop_graph_break(self):
-        # Repro of tacotron2 cache_size_recompilation
-        def inner(x):
-            return torch.sin(x)
-
-        def fn(x):
-            i = 20
-            while i > 10:
-                x = inner(x)
-                i -= 1
-                torch._dynamo.graph_break()
-            return x
-
-        cnt = torch._dynamo.testing.CompileCounter()
-        opt_fn = torch._dynamo.optimize(cnt)(fn)
-        x = torch.randn(4)
-        opt_fn(x)
-        self.assertEqual(cnt.frame_count, 1)
-        self.assertEqual(cnt.op_count, 1)
->>>>>>> 7fccfd54
 
 
 if __name__ == "__main__":
