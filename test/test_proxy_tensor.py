--- conflicted
+++ resolved
@@ -901,7 +901,6 @@
         meta_d = _get_node(fx_g, lambda x: x.target == operator.add)
         self.assertTrue(meta_c.meta['val'].shape[0].get_pyobj() == meta_d.meta['val'].expr)
 
-<<<<<<< HEAD
     def test_backwards(self):
         def get_fw_bw(fn, *extra_args, **extra_kwargs):
             def tmp(*args):
@@ -942,7 +941,7 @@
         # self.assertTrue(shape_env.evaluate_guards_for_args(torch.randn(5, 5)))
         # self.assertFalse(shape_env.evaluate_guards_for_args(torch.randn(6, 5)))
         # assert len(shape_env.guards) == 3
-=======
+
     def _assert_no_guards(self, fx_g, free_symbols):
         self.assertEqual(_get_free_symbols(fx_g.shape_env), free_symbols)
         self.assertEqual(len(fx_g.shape_env.get_nontrivial_guards()), 0)
@@ -980,7 +979,6 @@
 
         fx_g = _trace(f, (2, 3, 4), 24)
         self._assert_no_guards(fx_g, 3)
->>>>>>> 86147b43
 
 
 make_fx_failures = {
@@ -1064,10 +1062,6 @@
     xfail('_masked.var', ''),  # ones() received an invalid combination of arguments - got (torch.Size, device=torch.device, d...
     xfail('addmv', ''),  # aten.addmv.default - couldn't find symbolic meta function/decomposition
     xfail('addr', ''),  # aten.size.default - couldn't find symbolic meta function/decomposition
-<<<<<<< HEAD
-=======
-    xfail('all', ''),  # aten.size.default - couldn't find symbolic meta function/decomposition
->>>>>>> 86147b43
     xfail('aminmax', ''),  # aten.aminmax.default - couldn't find symbolic meta function/decomposition
     xfail('argmax', ''),  # aten.argmax.default - couldn't find symbolic meta function/decomposition
     xfail('argmin', ''),  # aten.argmin.default - couldn't find symbolic meta function/decomposition
@@ -1076,10 +1070,6 @@
     xfail('as_strided_scatter', ''),  # aten.as_strided_scatter.default - couldn't find symbolic meta function/decomposition
     xfail('baddbmm', ''),  # aten.baddbmm.default - couldn't find symbolic meta function/decomposition
     xfail('bernoulli', ''),  # aten.bernoulli.default - couldn't find symbolic meta function/decomposition
-<<<<<<< HEAD
-=======
-    xfail('bmm', ''),  # aten.bmm.default - couldn't find symbolic meta function/decomposition
->>>>>>> 86147b43
     xfail('bucketize', ''),  # aten.bucketize.Tensor - couldn't find symbolic meta function/decomposition
     xfail('cartesian_prod', ''),  # Tensors of type TensorImpl do not have numel
     xfail('cdist', ''),  # aten.size.default - couldn't find symbolic meta function/decomposition
