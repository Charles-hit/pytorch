import copy
import functools
import getpass
import logging
import os
import shutil
import subprocess
import textwrap
import uuid
from collections import Counter
from importlib import import_module
from tempfile import TemporaryFile

import torch
import torch.fx as fx

from . import config
from .optimizations.backends import register_backend
from .utils import clone_inputs, get_debug_dir

log = logging.getLogger(__name__)


def minifier_dir():
    path = os.path.join(get_debug_dir(), "minifier")
    if path is None:
        path = f"/tmp/minifier_{getpass.getuser()}"
    if not os.path.exists(path):
        os.makedirs(path, exist_ok=True)
    return path


class NNModuleToString:
    safe_reprs = [
        torch.nn.Linear,
        torch.nn.Conv1d,
        torch.nn.Conv2d,
        torch.nn.Conv3d,
        torch.nn.BatchNorm1d,
        torch.nn.BatchNorm2d,
        torch.nn.BatchNorm3d,
        torch.nn.LayerNorm,
        torch.nn.Dropout,
        torch.nn.Softmax,
        torch.nn.ReLU,
        torch.nn.GELU,
        torch.nn.Identity,
        torch.nn.MaxPool2d,
        torch.nn.Embedding,
        torch.nn.Tanh,
        torch.nn.ConvTranspose1d,
        torch.nn.GLU,
        torch.nn.LSTM,
        torch.nn.Flatten,
        torch.nn.AdaptiveAvgPool2d,
    ]

    @staticmethod
    def can_convert_to_string(gm):
        cant_convert = set()
        for _, module in gm.named_children():
            if type(module) not in NNModuleToString.safe_reprs:
                cant_convert.add(module)

        if len(cant_convert) > 0:
            log.warning(f"We have not tested reprs of some modules - {cant_convert}")
        # TODO - Assuming that all modules can be safely repr'd. Check if that assumption is correct.
        return True

    @staticmethod
    def convert(gm):
        from torch.nn.modules.module import _addindent

        tab = " " * 4

        model_str = textwrap.dedent(
            """
            from torch.nn import *
            class Repro(torch.nn.Module):
                def __init__(self):
                    super().__init__()
            """
        )

        for module_name, module in gm.named_children():
            module_str = f"{module.__repr__()}"
            # module should be a core torch.nn.Module, so all parameters
            # should be on the same device.
            example_param = next(module.parameters(), None)
            if example_param is not None and example_param.is_cuda:
                module_str = f"{module_str}.cuda()" 
            model_str += f"{tab*2}self.{module_name} = {module_str}\n"

        for buffer_name, buffer in gm._buffers.items():
            if buffer is None:
                continue
            if torch.is_floating_point(buffer):
                tensor_str = f"torch.randn({list(buffer.shape)}, dtype={buffer.dtype})"
            else:
                tensor_str = (
                    f"torch.randint(1, size={list(buffer.shape)}, dtype={buffer.dtype})"
                )
            if buffer.is_cuda:
                tensor_str = f"{tensor_str}.cuda()"
            model_str += f"{tab*2}self.register_buffer('{buffer_name}', {tensor_str})\n"

        for param_name, param in gm._parameters.items():
            # import pdb; pdb.set_trace()
            if param is None:
                continue
            tensor_str = f"torch.nn.Parameter(torch.randn({list(param.shape)}, dtype={param.dtype}))"
            if param.is_cuda:
                tensor_str = f"{tensor_str}.cuda()"
            model_str += f"{tab*2}self.{param_name} = {tensor_str}\n"

        # TODO - Keep this code for now. But, I don't think we will need this.
        # attrs = dir(gm)
        # for attr in attrs:
        #     if "_tensor_constant" in attr:
        #         val = getattr(gm, attr)
        #         model_str += f"    {attr} = {val!r}\n"

        model_str += f"{_addindent(gm.code, 4)}\n"
        return model_str


@functools.lru_cache(None)  # subprocess is expensive
def _cuda_system_info_comment():
    if not torch.cuda.is_available():
        return "# torch.cuda.is_available()==False, no GPU info collected\n"

    model_str = "# CUDA Info: \n"
    try:
        cuda_version_out = subprocess.run(["nvcc", "--version"], stdout=subprocess.PIPE)
        cuda_version_lines = cuda_version_out.stdout.decode().split("\n")
        cuda_version_out = "".join(
            [f"# {s} \n" for s in cuda_version_lines if s not in [""]]
        )
        model_str += f"{cuda_version_out}\n"
    except FileNotFoundError:
        model_str += "nvcc not found\n"

    gpu_names = subprocess.run(
        ["nvidia-smi", "--query-gpu=gpu_name", "--format=csv"],
        stdout=subprocess.PIPE,
    )
    gpu_names = gpu_names.stdout.decode().split("\n")
    gpu_names = [name for name in gpu_names if name not in ("", "name")]
    gpu_names = Counter(gpu_names)

    model_str += "# GPU Hardware Info: \n"
    for name, count in gpu_names.items():
        model_str += f"# {name} : {count} \n"
    model_str += "\n"
    return model_str


def generate_compiler_repro_string(gm, args):
    model_str = textwrap.dedent(
        f"""
        import torch
        from torch import tensor, device
        import torch.fx as fx
        from {config.dynamo_import}.testing import rand_strided
        from math import inf
        from torch.fx.experimental.proxy_tensor import make_fx

        """
    )
    model_str += f"# torch version: {torch.version.__version__}\n"
    if hasattr(torch.version, "cuda"):
        model_str += f"# torch cuda version: {torch.version.cuda}\n"
    if hasattr(torch.version, "git_version"):
        model_str += f"# torch git version: {torch.version.git_version}\n\n\n"
    model_str += _cuda_system_info_comment()

    model_str += NNModuleToString.convert(gm)

    model_str += f"args = {[(tuple(a.shape), tuple(a.stride()), a.dtype, a.device.type) for a in args]!r}\n"
    model_str += (
        "args = [rand_strided(sh, st, dt, dev) for (sh, st, dt, dev) in args]\n"
    )
    model_str += 'mod = make_fx(Repro())(*args)\n'
    return model_str


INDUCTOR_IMPORT = f"""
from {config.inductor_import}.compile_fx import compile_fx_inner
from {config.dynamo_import}.debug_utils import same_two_models
"""

NVFUSER_IMPORT = """
from torch.fx.passes.backends.nvfuser import NvFuserBackend
nvfuser = NvFuserBackend()
"""

COMPILER_REPRO_OPTIONS = {
    "inductor": (INDUCTOR_IMPORT, "compile_fx_inner", "inductor_fails"),
    "inductor_accuracy": (
        INDUCTOR_IMPORT,
        "compile_fx_inner",
        "inductor_accuracy_fails",
    ),
    "nvfuser": (NVFUSER_IMPORT, "nvfuser", "nvfuser_fails"),
}


def dump_compiler_graph_state(gm, args, compiler_name):
    subdir = os.path.join(minifier_dir(), "checkpoints")
    if not os.path.exists(subdir):
        os.makedirs(subdir, exist_ok=True)
    file_name = os.path.join(subdir, f"{len(gm.graph.nodes)}.py")
    log.warning(f"Writing checkpoint with {len(gm.graph.nodes)} nodes to {file_name}")
    with open(file_name, "w") as fd:
        save_graph_repro(fd, gm, args, compiler_name)
    repro_path = os.path.join(config.base_dir, "repro.py")
    try:
        shutil.copyfile(file_name, repro_path)
        log.warning(f"Copying repro file for convenience to {repro_path}")
    except OSError:
        log.warning(f"No write permissions for {repro_path}")
        pass


def save_graph_repro(fd, gm, args, compiler_name):
    if "inductor" in compiler_name:
        fd.write(f"import {config.inductor_import}.overrides\n")
    fd.write(generate_compiler_repro_string(gm, args))
    fd.write(COMPILER_REPRO_OPTIONS[compiler_name][0])
    if "_accuracy" in compiler_name:
        fd.write(
            textwrap.dedent(
                f"""
                compiled = {COMPILER_REPRO_OPTIONS[compiler_name][1]}(mod, args)
                assert same_two_models(mod, compiled, args, only_fwd=True), "Accuracy failed"
                """
            )
        )
    else:
        fd.write(
            textwrap.dedent(
                f"""
                compiled = {COMPILER_REPRO_OPTIONS[compiler_name][1]}(mod, args)
                compiled(args)
                """
            )
        )


def isolate_fails(fx_g, args, compiler_name: str, env=None):
    if env is None:
        env = {}
    subdir = os.path.join(os.getcwd(), "isolate")
    if not os.path.exists(subdir):
        os.makedirs(subdir, exist_ok=True)
    file_name = os.path.join(subdir, f"{str(uuid.uuid4())[:5]}.py")
    with open(file_name, "w") as fd:
        fd.write(generate_compiler_repro_string(fx_g, args))
        fail_fn = COMPILER_REPRO_OPTIONS[compiler_name][2]
        fd.write(
            textwrap.dedent(
                f"""
                from {__name__} import {fail_fn}
                """
            )
        )
        fd.write(
            textwrap.dedent(
                f"""
                if {fail_fn}(mod, args):
                    exit(1)
                else:
                    exit(0)
                """
            )
        )
    new_env = os.environ.copy()
    new_env = {**new_env, **env}
    stdout, stderr = TemporaryFile(), TemporaryFile()
    p = subprocess.Popen(
        ["python", file_name],
        stdout=stdout,
        stderr=stderr,
        env=new_env,
    )
    p.wait()

    if p.returncode != 0:
        stdout.seek(0)
        stderr.seek(0)
        print(textwrap.indent(stdout.read().decode("utf-8"), prefix=">>  "))
        print(textwrap.indent(stderr.read().decode("utf-8"), prefix=">>  "))
        return True
    return False


def inductor_fails(fx_g, args, check_str=None):
    compile_fx_inner = import_module(
        f"{config.inductor_import}.compile_fx"
    ).compile_fx_inner

    import_module(f"{config.inductor_import}.config").triton.autotune = False

    try:
        result = fx_g(*args)
        assert isinstance(result, (tuple, list))
        assert not any([isinstance(x, (tuple, list)) for x in result])
    except Exception:
        return False

    try:
        compile_mod = compile_fx_inner(fx_g, args)
        compile_mod(args)
    except Exception as e:
        if check_str is not None and check_str not in repr(e):
            return False
        print(repr(e))
        return True
    return False


def nvfuser_fails(fx_g, args, check_str=None):
    from torch.fx.passes.backends.nvfuser import NvFuserBackend

    nvfuser = NvFuserBackend()

    try:
        compile_mod = nvfuser(fx_g, args)
        compile_mod = compile_mod(*args)
    except Exception as e:
        if check_str is not None and check_str not in repr(e):
            return False
        print(repr(e))
        return True
    return False


def inductor_accuracy_fails(fx_g, args, check_str=None):
    from torch._inductor.compile_fx import compile_fx_inner

    return backend_aot_accuracy_fails(fx_g, args, compile_fx_inner)


def get_minifier_repro_path():
    return os.path.join(minifier_dir(), "minifier_launcher.py")


def helper_for_dump_minify(contents):
    minified_repro_path = get_minifier_repro_path()
    log.warning(f"Writing minified repro to {minified_repro_path}")
    try:
        with open(minified_repro_path, "w") as fd:
            fd.write(contents)
    except OSError as e:
        log.exception(e)
        raise NotImplementedError("Could not write to {minified_repro_path}")


def dump_to_minify(gm, args, compiler_name: str):
    favored_device = 1 if torch.cuda.device_count() >= 2 else 0

    contents = textwrap.dedent(
        f"""
{generate_compiler_repro_string(gm, args)}

from functools import partial
from {__name__} import (
    isolate_fails,
    dump_compiler_graph_state,
)
from functorch.compile import minifier

env_variables = {{"CUDA_VISIBLE_DEVICES": "{favored_device}"}}

minifier(
    mod,
    args,
    module_fails=partial(isolate_fails, env=env_variables, compiler_name="{compiler_name}"),
    dump_state=partial(dump_compiler_graph_state, compiler_name="{compiler_name}"),
)
        """
    )
    return helper_for_dump_minify(contents)


def wrap_compiler_debug(compiler_fn, compiler_name: str):
    """
    Minifier for Fx Graph modules after Aot Autograd has finished. We wrap both
    forward and backward call separately with the backend compiler_fn - like
    inductor or nvfuser. Intercepting after Aot Autograd presents neat
    abstration, where all the params are lifted as graph inputs, making it easy
    to save the graph as a string.
    """

    @functools.wraps(compiler_fn)
    def debug_wrapper(gm, example_inputs, **kwargs):
        from torch._subclasses import FakeTensorMode

        orig_graph = copy.deepcopy(gm.graph)
        assert config.repro_after in ("dynamo", "aot", None)
        inner_compiled_fn = None

        def deferred_for_real_inputs(real_inputs):
            """
            Aot Autograd fw_compiler and bw_compiler can have fake tensors. So,
            example_inputs can be fake tensors. We can call compiler_fn (which is
            inductor or nvfuser) with fake tensors but the actualy compiled_fn
            should be called with real tensors. Therefore, the actual invocation
            is deffered.
            """
            # Avoid re-compiling when we call the compiled function twice. This happens
            # when we run the model inference or training in a for loop like here
            # https://github.com/pytorch/torchdynamo/issues/1687#issuecomment-1280040633
            nonlocal inner_compiled_fn
            # Copy the tensor attrs like shape, stride etc by converting to Fake Tensor
            # because inductor clears the tensor list in its codegen. And example_inputs
            # are available only for the first invocation.
            fake_mode = FakeTensorMode()
            copy_tensor_attrs = [fake_mode.from_tensor(x) for x in real_inputs]
            if config.repro_level == 3:
                # Always dump the original module in case we have segfaults
                dump_to_minify(
                    fx.GraphModule(gm, orig_graph), real_inputs, compiler_name
                )

            if config.repro_level == 4:
                if compiler_name != "inductor":
                    raise NotImplementedError(
                        "Accuracy minification is supported for inductor only"
                    )
                if inner_compiled_fn is None:
                    inner_compiled_fn = compiler_fn(gm, example_inputs, **kwargs)
                if backend_aot_accuracy_fails(gm, real_inputs, compiler_fn):
                    log.warning("Accuracy failed for the AOT Autograd graph")
                    dump_compiler_graph_state(
                        fx.GraphModule(gm, orig_graph),
                        copy_tensor_attrs,
                        f"{compiler_name}_accuracy",
                    )
                    dump_to_minify(
                        fx.GraphModule(gm, orig_graph),
                        copy_tensor_attrs,
                        f"{compiler_name}_accuracy",
                    )
                    raise ValueError("Bad accuracy detected")
                else:
                    # Call the compiled function with real inputs
                    return inner_compiled_fn(real_inputs)
            else:
                try:
                    # Call the compiler_fn - which is either aot_autograd or inductor
                    # with fake inputs
                    if inner_compiled_fn is None:
                        inner_compiled_fn = compiler_fn(gm, example_inputs, **kwargs)
                    # Call the compiled function with real inputs
                    return inner_compiled_fn(real_inputs)
                except Exception as e:
                    if config.repro_level == 1:
                        dump_compiler_graph_state(
                            fx.GraphModule(gm, orig_graph),
                            copy_tensor_attrs,
                            compiler_name,
                        )
                    elif config.repro_level == 2:
                        dump_to_minify(
                            fx.GraphModule(gm, orig_graph),
                            copy_tensor_attrs,
                            compiler_name,
                        )
                    raise e

        if config.repro_after == "aot":
            compiled_fn = deferred_for_real_inputs
            compiled_fn._boxed_call = True
        else:
            compiled_fn = compiler_fn(gm, example_inputs, **kwargs)

        return compiled_fn

    return debug_wrapper


def run_fwd_maybe_bwd(gm, args, only_fwd=False):
    """
    Runs a forward and possibly backward iteration for a given mod and args.
    """
    from functorch._src.aot_autograd import make_boxed_func

    from .testing import collect_results, reduce_to_scalar_loss, requires_bwd_pass

    gm = copy.deepcopy(gm)
    new_args = clone_inputs(args)
    # Set the requires_grad field explicitly because clone_inputs only sets
    # requires_grad for leaf tensors.
    for narg, arg in zip(new_args, args):
        narg.requires_grad_(arg.requires_grad)
    args = new_args

    if hasattr(gm, "zero_grad"):
        gm.zero_grad(True)

    # TorchInductor returned callable expects lists. So, boxing the call.
    if not hasattr(gm, "_boxed_call") and hasattr(gm, "named_parameters"):
        orig_named_parameters = gm.named_parameters
        gm = make_boxed_func(gm)
        gm.named_parameters = orig_named_parameters

    out = gm(args)
    if only_fwd:
        return out
    if requires_bwd_pass(out):
        loss = reduce_to_scalar_loss(out)
        loss.backward()
    return collect_results(gm, out, None, [])


def same_two_models(gm, opt_gm, example_inputs, only_fwd=False):
    """
    Check two models have same accuracy.
    """
    from .utils import same

    ref = run_fwd_maybe_bwd(gm, example_inputs, only_fwd)

    try:
        fp64_model, fp64_examples = cast_to_fp64(
            copy.deepcopy(gm), clone_inputs(example_inputs)
        )
        fp64_ref = run_fwd_maybe_bwd(fp64_model, fp64_examples, only_fwd)
    except Exception:
        log.warning("Could not generate fp64 outputs")
        fp64_ref = None

    res = run_fwd_maybe_bwd(opt_gm, example_inputs, only_fwd)

    passing = same(ref, res, fp64_ref, tol=0.001, equal_nan=True)
    return passing


def cast_to(dtype, model, inputs):
    from torch.utils._pytree import tree_map

    # cast model and inputs to fp16
    model = model.to(dtype)

    inputs = tree_map(
        lambda x: x.to(dtype)
        if isinstance(x, torch.Tensor) and x.is_floating_point()
        else x,
        inputs,
    )
    return model, inputs


def cast_to_fp64(model, inputs):
    return cast_to(torch.float64, model, inputs)


TEST_REPLACEABLE_COMMENT = "# REPLACEABLE COMMENT FOR TESTING PURPOSES"


def generate_dynamo_fx_repro_string(
    model_str, args, compiler_name, check_accuracy=False
):
    """
    Generate a repro string for backend-agnostic minified version.
    """

    run_code = textwrap.dedent(
        f"""
with torch.cuda.amp.autocast(enabled={torch.is_autocast_enabled()}):
    ref = run_fwd_maybe_bwd(mod, args)
    res = run_fwd_maybe_bwd(opt_mod, args)
    """
    )

    if config.repro_level == 4 or check_accuracy:
        run_code = textwrap.dedent(
            f"""
mod.eval()
opt_mod.eval()
with torch.cuda.amp.autocast(enabled={torch.is_autocast_enabled()}):
    assert same_two_models(mod, mod, args), "Eager itself failed"
    assert same_two_models(mod, opt_mod, args), "Dynamo failed"
    """
        )

    return textwrap.dedent(
        f"""
from math import inf
import torch
from torch import tensor, device
import torch.fx as fx
import {config.dynamo_import}
from {config.dynamo_import}.testing import rand_strided
from {config.dynamo_import}.debug_utils import run_fwd_maybe_bwd
from {config.dynamo_import}.debug_utils import same_two_models

{TEST_REPLACEABLE_COMMENT}

args = {[(tuple(a.shape), tuple(a.stride()), a.dtype, a.device.type, a.requires_grad) for a in args]}
args = [rand_strided(sh, st, dt, dev).requires_grad_(rg) for (sh, st, dt, dev, rg) in args]

{model_str}

mod = Repro()
opt_mod = {config.dynamo_import}.optimize("{compiler_name}")(mod)

{run_code}
        """
    )


def dump_backend_repro_as_file(gm, args, compiler_name, check_accuracy=False):
    """
    Saves the repro to a repro.py file
    """
    curdir = os.getcwd()
    subdir = os.path.join(os.getcwd(), "checkpoints")
    if not os.path.exists(subdir):
        os.makedirs(subdir, exist_ok=True)
    file_name = os.path.join(subdir, f"minified_{len(gm.graph.nodes)}_nodes.py")
    log.warning(f"Writing checkpoint with {len(gm.graph.nodes)} nodes to {file_name}")

    model_str = NNModuleToString.convert(gm)
    with open(file_name, "w") as fd:
        fd.write(
            generate_dynamo_fx_repro_string(
                model_str, args, compiler_name, check_accuracy
            )
        )
    latest_repro = os.path.join(curdir, "repro.py")
    log.warning(f"Copying {file_name} to {latest_repro} for convenience")
    shutil.copyfile(file_name, latest_repro)


# TODO - Commented because we are assuming that nn.Modules can be safely repr'd
# If that does not work, we might have to bring this code back. So, keeping it
# as it is for now.
# def dump_backend_repro_as_tarfile(gm, args, compiler_name):
#     """
#     Saves the repro in repro.tar.gz, as opposed to a file. This is used for
#     cases, where we can't convert a Fx GraphModule to a string, and therefore
#     fallback to to_folder for serialization. We accompany this with a repro.py
#     script that imports the saved module, sets it up and runs the model to repro
#     the error.
#     """
#     import tarfile

#     subdir = os.path.join(minifier_dir(), "checkpoints")
#     if not os.path.exists(subdir):
#         os.makedirs(subdir, exist_ok=True)

#     tmp_dir = os.path.join(subdir, f"{len(gm.graph.nodes)}")
#     if os.path.exists(tmp_dir):
#         shutil.rmtree(tmp_dir)
#     os.makedirs(tmp_dir, exist_ok=True)

#     file_name = os.path.join(tmp_dir, "repro.py")
#     gm_dir = os.path.join(tmp_dir, "module")
#     if not os.path.exists(gm_dir):
#         os.makedirs(gm_dir, exist_ok=True)
#     for node in gm.graph.nodes:
#         new_kwargs = {}
#         for k, v in node.kwargs.items():
#             if isinstance(v, torch.device):
#                 v = v.type
#             new_kwargs[k] = v
#         node.kwargs = new_kwargs
#     gm.recompile()

#     print(f"Writing checkpoint with {len(gm.graph.nodes)} nodes to {file_name}")
#     with open(file_name, "w") as fd:
#         # TODO - Add the readable version of to_folder when available
#         gm.to_folder(gm_dir, "Repro")
#         fd.write(
#             generate_dynamo_fx_repro_string(
#                 "from module import Repro", args, compiler_name
#             )
#         )

#     local_dir = os.path.join(config.base_dir, "repro")
#     if os.path.exists(local_dir):
#         shutil.rmtree(local_dir)
#     shutil.copytree(tmp_dir, local_dir)
#     local_tar_file = os.path.join(config.base_dir, "repro.tar.gz")
#     print(f"Writing checkpoint with {len(gm.graph.nodes)} locally to {local_tar_file}")
#     with tarfile.open(local_tar_file, "w:gz") as tar:
#         tar.add(local_dir, arcname=os.path.basename(local_dir))


def dump_backend_state(gm, args, compiler_name, check_accuracy=False):
    """
    Dumps the dynamo graph to repro the issue.
    1) It tries to convert Fx GraphModule to a string. If we can, it writes to a
    repro.py file.
    2) If we can't convert Fx GraphModule to a string, we use to_folder to save
    the module and save a tar file.
    """
    assert NNModuleToString.can_convert_to_string(gm)
    return dump_backend_repro_as_file(gm, args, compiler_name, check_accuracy)
    # return dump_backend_repro_as_tarfile(gm, args, compiler_name)


def backend_accuracy_fails(gm, example_inputs, compiler_fn, only_fwd=False):
    compiled_gm = compiler_fn(copy.deepcopy(gm), clone_inputs(example_inputs))
    return not same_two_models(gm, compiled_gm, example_inputs, only_fwd)


backend_aot_accuracy_fails = functools.partial(backend_accuracy_fails, only_fwd=True)


def backend_fails(gm, example_inputs, compiler_fn, orig_failure):
    """
    Minifier uses this function to identify if the minified graph module fails
    with the same error.

    One caveat is that minifier can potentially go into a wrong direction when
    the resulting graph module fails for a different reason. To avoid this, we
    save the string for the original exception and check similarity between new
    and old exception. They can be somewhat different in some cases, when the
    exception string depends on the failing node information. So, we have a
    loose similarity metric to guide the minifier path.
    """
    from difflib import SequenceMatcher

    try:
        compiled_gm = compiler_fn(gm, example_inputs)
        run_fwd_maybe_bwd(compiled_gm, clone_inputs(example_inputs))
        return False
    except Exception as e:
        new_failure = str(e)
        if SequenceMatcher(None, orig_failure, new_failure).ratio() > 0.5:
            return True
        return False


def dump_to_minify_after_dynamo(gm, args, compiler_name):
    model_str = NNModuleToString.convert(gm)

    minifier_backend = "dynamo_minifier_backend"
    if config.repro_level == 4:
        minifier_backend = "dynamo_accuracy_minifier_backend"

    custom_compiler_error = textwrap.dedent(
        f"""
        raise RuntimeError(
            'Compiler name is None - this likely means that a custom compiler '
            'was called by torchdynamo. Please remove this error, import your '
            'custom compiler function, and replace the compiler_name="None" '
            'line below to compiler_name=<my_imported_custom_function>'
        )
        """
    ) if compiler_name is None else ""

    contents = textwrap.dedent(
        f"""
import os
from math import inf
import torch
from torch import tensor, device
import torch.fx as fx
import functools
import {config.dynamo_import}
from {config.dynamo_import}.debug_utils import run_fwd_maybe_bwd
from {config.dynamo_import}.optimizations.backends import BACKENDS
from {config.dynamo_import}.testing import rand_strided

<<<<<<< HEAD
{TEST_REPLACEABLE_COMMENT}

{config.dynamo_import}.config.repro_dir = \"{minifier_dir()}\"

=======
>>>>>>> bd4c4537
args = {[(tuple(a.shape), tuple(a.stride()), a.dtype, a.device.type, a.requires_grad) for a in args]}
args = [rand_strided(sh, st, dt, dev).requires_grad_(rg) for (sh, st, dt, dev, rg) in args]

{model_str}
mod = Repro()

# Setup debug minifier compiler
compiler_fn = BACKENDS["{minifier_backend}"]
{custom_compiler_error}
dynamo_minifier_backend = functools.partial(
    compiler_fn,
    compiler_name="{compiler_name}",
)
opt_mod = {config.dynamo_import}.optimize(dynamo_minifier_backend)(mod)

with torch.cuda.amp.autocast(enabled={torch.is_autocast_enabled()}):
    opt_mod(*args)
        """
    )
    helper_for_dump_minify(contents)


def wrap_backend_debug(compiler_fn, compiler_name: str):
    """
    A minifier decorator that wraps the TorchDynamo produced Fx graph modules.
    As opposed to wrap_compiler_debug, this wrapper intercepts at the
    TorchDynamo produced Fx Graph Module. This makes it backend-agnostic to some
    level, e.g., it is useful for minifying issues related to Aot Autograd
    tracing.  If an error is found, we minify and save the minified repro in
    repro.tar.gz.
    """

    @functools.wraps(compiler_fn)
    def debug_wrapper(gm, example_inputs, **kwargs):
        assert config.repro_after in ("dynamo", "aot", None)
        model_str = NNModuleToString.convert(gm)
        if config.repro_after == "dynamo":
            if config.repro_level == 3:
                dump_to_minify_after_dynamo(gm, example_inputs, compiler_name)

            # Check for either accuracy (level 4) or other type of failures.
            if config.repro_level == 4:
                # Check Accuracy
                compiled_gm = compiler_fn(gm, example_inputs, **kwargs)
                if backend_accuracy_fails(gm, example_inputs, compiler_fn):
                    log.warning("Accuracy failed for the TorchDyanmo produced graph")
                    dump_to_minify_after_dynamo(
                        fx.GraphModule(gm, copy.deepcopy(gm.graph)),
                        example_inputs,
                        compiler_name,
                    )
                    raise ValueError("Bad accuracy detected")
            else:
                try:
                    compiled_gm = compiler_fn(gm, example_inputs, **kwargs)
                    run_fwd_maybe_bwd(compiled_gm, example_inputs)
                except Exception as exc:
                    log.warning(
                        "Compiled Fx GraphModule failed with following error. Setting up minifier."
                    )
                    log.exception(exc)
                    if config.repro_level == 1:
                        dump_state_fn = functools.partial(
                            dump_backend_state, compiler_name=compiler_name
                        )
                        dump_state_fn(
                            fx.GraphModule(gm, copy.deepcopy(gm.graph)), example_inputs
                        )
                    elif config.repro_level == 2:
                        dump_to_minify_after_dynamo(
                            fx.GraphModule(gm, copy.deepcopy(gm.graph)),
                            example_inputs,
                            compiler_name,
                        )
                    raise ValueError(
                        f"Issue detected. Repro at {get_minifier_repro_path()}."
                    )
        else:
            compiled_gm = compiler_fn(gm, example_inputs, **kwargs)

        return compiled_gm

    debug_wrapper._torchdynamo_orig_callable = compiler_fn

    return debug_wrapper


@register_backend
def dynamo_minifier_backend(gm, example_inputs, compiler_name):
    from functorch.compile import minifier

    from .eval_frame import lookup_backend

    compiler_fn = lookup_backend(compiler_name)

    try:
        compiled_gm = compiler_fn(gm, example_inputs)
        run_fwd_maybe_bwd(compiled_gm, example_inputs)
        raise ValueError("No issue was detected")
    except Exception as exc:
        orig_failure = str(exc)
        log.warning(
            "Compiled Fx GraphModule failed with following error. Starting minifier."
        )
        log.exception(exc)
        dump_state_fn = functools.partial(
            dump_backend_state, compiler_name=compiler_name
        )
        dump_state_fn(fx.GraphModule(gm, copy.deepcopy(gm.graph)), example_inputs)
        fails_fn = functools.partial(
            backend_fails,
            compiler_fn=compiler_fn,
            orig_failure=orig_failure,
        )
        minifier(
            gm,
            example_inputs,
            module_fails=fails_fn,
            dump_state=dump_state_fn,
        )
    return gm


@register_backend
def dynamo_accuracy_minifier_backend(gm, example_inputs, compiler_name):
    from functorch.compile import minifier

    from torch._dynamo.optimizations.backends import BACKENDS

    if compiler_name == "inductor":
        from torch._inductor.compile_fx import compile_fx

        compiler_fn = compile_fx
    else:
        compiler_fn = BACKENDS[compiler_name]

    # Set the eval mode to remove randomness.
    gm.eval()

    # Check Accuracy
    if backend_accuracy_fails(gm, example_inputs, compiler_fn):
        log.warning("Accuracy failed for the TorchDyanmo produced graph")
        dump_state_fn = functools.partial(
            dump_backend_state, compiler_name=compiler_name, check_accuracy=True
        )
        fails_fn = functools.partial(
            backend_accuracy_fails,
            compiler_fn=compiler_fn,
        )
        dump_state_fn(fx.GraphModule(gm, copy.deepcopy(gm.graph)), example_inputs)
        minifier(
            gm,
            example_inputs,
            module_fails=fails_fn,
            dump_state=dump_state_fn,
        )
    else:
        log.error("Input graph does not fail accuracy testing")
    return gm<|MERGE_RESOLUTION|>--- conflicted
+++ resolved
@@ -766,13 +766,8 @@
 from {config.dynamo_import}.optimizations.backends import BACKENDS
 from {config.dynamo_import}.testing import rand_strided
 
-<<<<<<< HEAD
 {TEST_REPLACEABLE_COMMENT}
 
-{config.dynamo_import}.config.repro_dir = \"{minifier_dir()}\"
-
-=======
->>>>>>> bd4c4537
 args = {[(tuple(a.shape), tuple(a.stride()), a.dtype, a.device.type, a.requires_grad) for a in args]}
 args = [rand_strided(sh, st, dt, dev).requires_grad_(rg) for (sh, st, dt, dev, rg) in args]
 
