--- conflicted
+++ resolved
@@ -1944,35 +1944,6 @@
 #
 # Type conversions
 #
-<<<<<<< HEAD
-=======
-# TODO: model memory format on TensorMeta
-# TODO: make clone a reference following its implementation in TensorFactories.cpp
-def _clone_meta(
-    a: TensorLikeType, *, memory_format: torch.memory_format
-) -> TensorLikeType:
-    strides = utils.compute_elementwise_output_strides(a)
-    return TensorMeta(a, strides=strides)
-
-
-def _clone_aten(a: Tensor, *, memory_format: torch.memory_format) -> Tensor:
-    return torch.clone(a, memory_format=memory_format)
-
-
-_clone_doc = """
-    Creates a copy of a tensor.
-"""
-
-clone = _make_prim(
-    schema="clone(Tensor a, *, MemoryFormat memory_format) -> Tensor",
-    meta=_clone_meta,
-    impl_aten=_clone_aten,
-    return_type=RETURN_TYPE.NEW,
-    doc=_clone_doc,
-)
-
-
->>>>>>> 3c2199b1
 def _convert_element_type_meta(a: TensorLikeType, dtype: torch.dtype) -> TensorLikeType:
     # Type checks
     assert isinstance(a, TensorLike)
