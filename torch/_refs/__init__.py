--- conflicted
+++ resolved
@@ -3482,9 +3482,6 @@
     return tensor_split(a, split_sizes, 0)
 
 
-<<<<<<< HEAD
-@register_decomposition(torch.ops.aten.diagonal)
-=======
 @register_decomposition(torch.ops.aten.diag.out)
 @out_wrapper()
 def diag(
@@ -3501,8 +3498,7 @@
         return torch.diagonal_copy(self, offset)
 
 
-@register_decomposition(torch.ops.aten.diagonal, disable_meta=True)
->>>>>>> 482f6419
+@register_decomposition(torch.ops.aten.diagonal)
 def diagonal(
     self: TensorLikeType,
     offset: int = 0,
