--- conflicted
+++ resolved
@@ -953,12 +953,8 @@
     const Tensor& grad_out_t,
     const Tensor& grad_bias);
 
-<<<<<<< HEAD
 Tensor cat_jvp(at::ITensorListRef tensors, int64_t dim);
-=======
-Tensor cat_jvp(at::TensorList tensors, int64_t dim);
 Tensor block_diag_jvp(at::TensorList tensors);
->>>>>>> a1eeab63
 Tensor stack_jvp(at::TensorList tensors, int64_t dim);
 Tensor cumprod_jvp(Tensor self_t, Tensor self_p, Tensor result, int dim);
 Tensor gather_with_keepdimed_indices(
