#include <ATen/NamedTensorUtils.h>
#include <c10/core/DeviceType.h>
#include <c10/core/SafePyObject.h>
#include <c10/core/impl/GPUTrace.h>
#include <c10/core/impl/HermeticPyObjectTLS.h>
#include <c10/core/impl/PythonDispatcherTLS.h>
#include <c10/util/DeadlockDetection.h>
#include <c10/util/irange.h>
#include <pybind11/pytypes.h>
#include <torch/csrc/Device.h>
#include <torch/csrc/DynamicTypes.h>
#include <torch/csrc/Exceptions.h>
#include <torch/csrc/PyInterpreter.h>
#include <torch/csrc/Size.h>
#include <torch/csrc/THP.h>
#include <torch/csrc/Types.h>
#include <torch/csrc/autograd/autograd.h>
#include <torch/csrc/autograd/edge.h>
#include <torch/csrc/autograd/function.h>
#include <torch/csrc/autograd/functions/accumulate_grad.h>
#include <torch/csrc/autograd/generated/VariableType.h>
#include <torch/csrc/autograd/python_cpp_function.h>
#include <torch/csrc/autograd/python_hook.h>
#include <torch/csrc/autograd/python_variable_indexing.h>
#include <torch/csrc/autograd/utils/error_messages.h>
#include <torch/csrc/autograd/utils/wrap_outputs.h>
#include <torch/csrc/autograd/variable.h>
#include <torch/csrc/jit/frontend/tracer.h>
#include <torch/csrc/jit/python/pybind_utils.h>
#include <torch/csrc/tensor/python_tensor.h>
#include <torch/csrc/utils/cuda_lazy_init.h>
#include <torch/csrc/utils/pybind.h>
#include <torch/csrc/utils/pycfunction_helpers.h>
#include <torch/csrc/utils/python_arg_parser.h>
#include <torch/csrc/utils/python_dispatch.h>
#include <torch/csrc/utils/python_numbers.h>
#include <torch/csrc/utils/python_strings.h>
#include <torch/csrc/utils/tensor_memoryformats.h>
#include <torch/csrc/utils/tensor_new.h>
#include <torch/csrc/utils/tensor_numpy.h>

#include <torch/csrc/jit/python/pybind_utils.h>
#include <torch/csrc/utils/torch_dispatch_mode.h>
#include <torch/library.h>

#include <ATen/ATen.h>

#include <c10/core/SymIntArrayRef.h>
#include <structmember.h>
#include <cstdint>
#include <iostream>
#include <memory>
#include <utility>
#include <vector>

using namespace at;
using namespace torch;
using namespace torch::autograd;

std::pair<py::object, py::dict> parseIValuesToPyArgsKwargs(
    const c10::OperatorHandle& op,
    const std::vector<c10::IValue>& arguments) {
  TORCH_CHECK(
      PyGILState_Check(),
      "GIL must be held before you call parseIValuesToPyArgsKwargs");
  const auto& schema = op.schema();
  py::dict kwargs;
  // About all the pointers:
  //
  // f(int x, int y = 0, *, int z = 0)
  //                                  ^- arguments.size()
  //                        ^- kwarg_only_start
  //          ^- positional_default_start
  //   ^- 0

  // Find the split point between kwarg-only and regular.  Since most functions
  // don't have kwarg-only arguments, it is more efficient to scan from the
  // right (but ideally, this would just be precomputed in FunctionSchema
  // itself).  (NB: minus one in the loop is because we're testing if the
  // *next* argument is kwarg-only before we advance the starting index)
  int64_t kwarg_only_start = arguments.size();
  for (; kwarg_only_start > 0; kwarg_only_start--) {
    const auto& arg = schema.arguments()[kwarg_only_start - 1];
    if (!arg.kwarg_only()) {
      break;
    }
  }

  // Find the first positional argument that isn't defaulted
  auto is_default = [&](int64_t idx) -> bool {
    const auto& arg = schema.arguments()[idx];
    if (!arg.default_value().has_value()) {
      return false;
    }
    const auto& default_ivalue = *arg.default_value();
    const auto& ivalue = arguments[idx];
    if (default_ivalue != ivalue) {
      return false;
    }
    return true;
  };

  int64_t positional_default_start = kwarg_only_start;
  for (; positional_default_start > 0; positional_default_start--) {
    if (!is_default(positional_default_start - 1)) {
      break;
    }
  }

  auto args =
      py::reinterpret_steal<py::object>(PyTuple_New(positional_default_start));

  auto schemaAwareToPyObject = [&](int64_t idx) -> py::object {
    const auto& arg = schema.arguments()[idx];
    auto match = [&](c10::TypeKind kind) {
      const auto& t = arg.real_type();
      if (t->kind() == kind)
        return true;
      if (auto opt_t = t->cast<c10::OptionalType>()) {
        if (opt_t->getElementType()->kind() == kind)
          return true;
      }
      return false;
    };
    if (arguments[idx].isNone()) {
      return py::none();
    } else if (match(c10::ScalarTypeType::Kind)) {
      auto* obj =
          getTHPDtype(static_cast<c10::ScalarType>(arguments[idx].toInt()));
      return py::reinterpret_borrow<py::object>(
          reinterpret_cast<PyObject*>(obj));
    } else if (match(c10::LayoutType::Kind)) {
      auto* obj =
          getTHPLayout(static_cast<c10::Layout>(arguments[idx].toInt()));
      return py::reinterpret_borrow<py::object>(
          reinterpret_cast<PyObject*>(obj));
    } else if (match(c10::MemoryFormatType::Kind)) {
      return py::cast(static_cast<c10::MemoryFormat>(arguments[idx].toInt()));
    } else {
      return torch::jit::toPyObject(arguments[idx]);
    }
  };

  // Populate positional arguments
  for (const auto idx : c10::irange(positional_default_start)) {
    PyTuple_SET_ITEM(
        args.ptr(), idx, schemaAwareToPyObject(idx).release().ptr());
  }

  // Populate keyword arguments
  for (const auto idx : c10::irange(kwarg_only_start, arguments.size())) {
    // But don't populate default keyword arguments
    if (is_default(idx))
      continue;
    const auto& arg = schema.arguments()[idx];
    kwargs[py::cast(arg.name())] = schemaAwareToPyObject(idx);
  }
  return std::make_pair(std::move(args), std::move(kwargs));
}

void pushPyOutToStack(
    const c10::OperatorHandle& op,
    torch::jit::Stack* stack,
    py::object out,
    const char* msg) {
  TORCH_CHECK(
      PyGILState_Check(), "GIL must be held before you call pushPyOutToStack");
  auto schema_returns = op.schema().returns();
  const auto num_returns = schema_returns.size();
  if (num_returns == 0) {
    // Check that we got a None return from Python. Anything else is an error.
    TORCH_CHECK(
        out.is_none(),
        "Expected ",
        msg,
        " for ",
        op.operator_name(),
        " to return None but it returned something else instead.");
  } else if (num_returns == 1) {
    torch::jit::push(
        stack, torch::jit::toIValue(out.ptr(), schema_returns[0].type()));
  } else {
    auto outs = py::cast<py::sequence>(out);
    for (const auto idx : c10::irange(outs.size())) {
      torch::jit::push(
          stack,
          torch::jit::toIValue(outs[idx].ptr(), schema_returns[idx].type()));
    }
  }
}

namespace {

c10::TensorImpl::SizesStridesPolicy parseSizesStridesPolicyArgument(
    c10::string_view arg) {
  if (arg == "strides") {
    return c10::TensorImpl::SizesStridesPolicy::CustomStrides;
  }

  if (arg == "sizes") {
    return c10::TensorImpl::SizesStridesPolicy::CustomSizes;
  }

  TORCH_CHECK_VALUE(
      false,
      "Unknown sizes_strides_policy: ",
      arg,
      "; expected 'strides' or 'sizes'");
}
} // anonymous namespace

PyObject* THPVariableClass = nullptr;

PyObject* ParameterClass = nullptr;

static PyObject* THPVariable_NewWithVar(
    PyTypeObject* type,
    Variable _var,
    c10::impl::PyInterpreterStatus status,
    bool allow_preexisting_pyobj = false);

// clang-tidy gets confused by static const
static const char* VOLATILE_WARNING =
    "volatile was removed and now has no effect. Use "
    "`with torch.no_grad():` instead.";

static bool check_has_torch_dispatch(PyObject* obj) {
  PyTypeObject* tp = Py_TYPE(obj);
  if (THPVariable_CheckTypeExact(tp)) {
    return false;
  }
  py::object attr = PyObject_FastGetAttrString(obj, "__torch_dispatch__");
  return (
      attr.ptr() != nullptr &&
      attr.ptr() != torch::disabled_torch_dispatch_impl());
}

// NOLINTNEXTLINE
static PyObject* device_to_py_class_[static_cast<size_t>(
    c10::DeviceType::COMPILE_TIME_MAX_DEVICE_TYPES)];

void registerPythonTensorClass(
    const std::string& device,
    PyObject* python_tensor_class) {
  c10::Device dev(device);

  TORCH_CHECK(
      dev.type() == kXLA, "Only the python class for XLA can be overriden");
  if (device_to_py_class_[static_cast<size_t>(dev.type())] != nullptr) {
    TORCH_WARN(
        "Overriding a previously registered python class for ", dev.str());
  }

  device_to_py_class_[static_cast<size_t>(dev.type())] = python_tensor_class;
}

static PyObject* getPythonTensorClass(c10::Device d) {
  return device_to_py_class_[static_cast<size_t>(d.type())];
}

void activateCUDATrace() {
  c10::impl::GPUTrace::set_trace(getPyInterpreter());
}

// TODO: Make this take Variable by const reference
PyObject* THPVariable_Wrap(at::TensorBase var) {
  if (!var.defined()) {
    Py_RETURN_NONE;
  }

  if (c10::impl::HermeticPyObjectTLS::get_state()) {
    return THPVariable_NewWithVar(
        (PyTypeObject*)THPVariableClass,
        std::move(var),
        c10::impl::PyInterpreterStatus::DEFINITELY_UNINITIALIZED);
  }

  c10::optional<PyObject*> mb_obj =
      var.unsafeGetTensorImpl()->pyobj_slot()->check_pyobj(getPyInterpreter());
  c10::impl::PyInterpreterStatus status;
  if (mb_obj.has_value()) {
    auto obj = *mb_obj;
    if (obj) {
      if (var.unsafeGetTensorImpl()->pyobj_slot()->owns_pyobj()) {
        // C++ owns the Python object; this implies there weren't any other
        // owning references to the Python object.  Since we're making the
        // object "live" again on Python side, let's flip back the ownership
        // (Python owns C++) as it would now be unsound to deallocate the C++
        // object if all C++ references go to zero
        var.unsafeGetTensorImpl()->pyobj_slot()->set_owns_pyobj(false);
        reinterpret_cast<THPVariable*>(obj)->cdata =
            MaybeOwned<Variable>::owned(std::move(var));
        // NB: incref is not necessary, because we are "stealing" the previous
        // ownership from the Variable to return it here for the wrap
        return obj;
      }
      Py_INCREF(obj);
      return obj;
    }
    // TODO: a better invariant is that if we tagged, we MUST have a valid
    // PyObject.  That's PyObject preservation
    // (https://github.com/pytorch/pytorch/pull/56017).  Prior to this PR
    // being a thing, the PyObject field will get cleared when all references
    // to the Python object are removed.
    status = c10::impl::PyInterpreterStatus::TAGGED_BY_US;
  } else {
    // Assumption: if a Tensor has been shared across threads, this induces
    // a refcount bump.  Therefore, if the use count 1, we are the sole thread
    // with access to this tensor and no race is possible.
    if (var.use_count() <= 1) {
      status = c10::impl::PyInterpreterStatus::DEFINITELY_UNINITIALIZED;
    } else {
      status = c10::impl::PyInterpreterStatus::MAYBE_UNINITIALIZED;
    }
  }

  if (C10_LIKELY(var.device().type() != c10::kXLA)) {
    return THPVariable_NewWithVar(
        (PyTypeObject*)THPVariableClass, std::move(var), status);
  }

  if (auto clazz = getPythonTensorClass(var.device())) {
    return THPVariable_NewWithVar((PyTypeObject*)clazz, std::move(var), status);
  }

  return THPVariable_NewWithVar(
      (PyTypeObject*)THPVariableClass, std::move(var), status);
}

bool isResurrectable(THPVariable* self) {
  // We want to divide this check into 2 cases.

  // 1. C++ owns PyObject (in this case, self->cdata.unsafeIsBorrowed() is
  // true). You might think that in this case, it is impossible for tp_clear to
  // be called: surely the C++ reference to the PyObject is keeping it live? And
  // you'd be right! In fact, when C++ owns the PyObject, we have an invariant
  // that the refcount on the PyObject should be precisely one (because if you
  // take out another reference to the PyObject, we're supposed to flip the
  // ownership pointer back). In reality, you can violate this invariant
  // temporarily with weak references, so we don't test for it in asserts.

  // 2. PyObject owns C++ (in this case, self->cdata.unsafeIsBorrowed() is
  // false). In this case, tp_clear can get called if the PyObject is referenced
  // from a dead cycle, and nowhere else. But if resurrection did not occur,
  // then the reference to C++ from the PyObject must be the ONLY reference to
  // the C++ object.
  if (self->cdata.unsafeIsBorrowed()) {
    return false;
  }
  auto const& tensor = THPVariable_Unpack(self);
  // Check if this is hermetic. If it is, no resurrection.
  if (tensor.unsafeGetTensorImpl()->pyobj_slot()->check_pyobj(
          getPyInterpreter()) != c10::make_optional((PyObject*)self)) {
    return false;
  }
  if (!tensor.defined() || tensor.use_count() <= 1) {
    return false;
  }
  return true;
}

// returns true if successfully rezzed; if so, cancel the
// rest of deallocation
static bool THPVariable_tryResurrect(THPVariable* self) {
  const auto& tensor = THPVariable_Unpack(self);

  if (!isResurrectable(self)) {
    return false;
  }

  // At this point, we are definitely going to resurrect the tensor. So, the
  // tensor better be defined :)
  TORCH_INTERNAL_ASSERT(tensor.defined());

  // There are other C++ owners of the tensor.  Flip ownership
  // so that C++ owns this Python object, and cancel deallocation.
  TORCH_INTERNAL_ASSERT(
      !tensor.unsafeGetTensorImpl()->pyobj_slot()->owns_pyobj());

  tensor.unsafeGetTensorImpl()->pyobj_slot()->set_owns_pyobj(true);

// Resurrect the Python object.  This is something CPython does
// internally occasionally, see
// https://github.com/python/cpython/blob/b98eba5bc2ffbe7a0ed49d540ebc4f756ae61985/Objects/object.c#L248-L259
// so we just copy the pattern here.  Note that we don't have to worry
// about saving and restoring the refcount (as the quoted code does)
// because we actually DO need to reset the refcount to one here, we
// can't assume that some other code has taken care of it.
// NB: this will overreport _Py_RefTotal but based on inspection of object.c
// there is no way to avoid this
#ifdef Py_TRACE_REFS
  _Py_AddToAllObjects(reinterpret_cast<PyObject*>(self), 1);
#endif
  Py_INCREF(self);

  // Flip THPVariable to be non-owning
  // (near use-after-free miss here: fresh MaybeOwned is created breaking
  // reference on Tensor in struct BEFORE we overwrite the old one)
  TORCH_INTERNAL_ASSERT(!c10::impl::HermeticPyObjectTLS::get_state());
  self->cdata = MaybeOwned<Variable>::borrowed(tensor);

  // NB: At this point, tensor *could* be dead (e.g., some other C++ thread
  // decrefed it.)  At this point, it is probably waiting on the GIL to
  // deallocate the Python object and will kill self, BUT NOT YET.

  return true;
}

static int THPVariable_clear(THPVariable* self) {
  // Is it OK for an object to still be live after running
  // tp_clear? Yes. When Python is breaking reference cycles, it can't assume
  // that an object will dealloc after it's cleared.  The source code explicitly
  // handles this case:
  // https://github.com/python/cpython/blob/4e661cd69164318c1f871faa476c68a04092ddc4/Modules/gcmodule.c#L1010-L1025

  // Note that we don't need to actually resurrect here. There are 2 cases:
  // 1. The PyObject is not part of a reference cycle. In this case, we don't
  // need to do anything. The GC will move on to try and break the reference
  // cycle on another object, which will eventually trigger tp_dealloc (and thus
  // resurrection).

  // 2. The PyObject is part of a reference cycle. This case should not actually
  // be possible, due to the logic in our tp_traverse
  // (THPVariable_subclass_traverse).

  // In fact, resurrecting here breaks the invariant that "C++ owns Python only
  // when PyObject's refcount would otherwise be 0". Most immediately, as we're
  // merely breaking reference cycles here, there can be other references to the
  // PyObject. *However*, if other objects in the refcycle resurrect, then we
  // will be in a state where the PyObject has multiple Python references, yet
  // C++ owns the PyObject.

  // See https://github.com/pytorch/pytorch/pull/75933 for more discussion.
  if (isResurrectable((THPVariable*)self)) {
    return 0;
  }
  Py_CLEAR(self->backward_hooks);
  const auto& tensor = THPVariable_Unpack(self);
  if (tensor.defined()) {
    // Two situations to consider:
    //    PyObject -owns-> Tensor
    //        unsafeIsBorrowed() is FALSE.  We're obligated to look through
    //        Tensor to break references.  Clearing cdata must induce the
    //        destruction of the C++ Tensor.  If there were other references
    //        to C++ tensor, the Python object would have been resurrected
    //        by flipping the ownership.
    //    Tensor -owns-> PyObject
    //        unsafeIsBorrowed() is TRUE.  We're deallocating the PyObject
    //        because Tensor asked us to (it's already destructing).

    if (!self->cdata.unsafeIsBorrowed() &&
        tensor.unsafeGetTensorImpl()->pyobj_slot()->check_pyobj(
            getPyInterpreter()) == c10::make_optional((PyObject*)self)) {
      // TODO: empirically, on OS X this assert appears to be untrue
      // In test_py_tensors_multi_async_call - ProcessGroupRpcTestWithSpawn
      // distributed/rpc/test_process_group_agent.py
      //
      //  libc++abi.dylib: terminating with uncaught exception of type
      //  c10::Error:
      //  !tensor.unsafeGetTensorImpl()->pyobj_slot()->owns_pyobj()INTERNAL
      //  ASSERT FAILED at "../torch/csrc/autograd/python_variable.cpp":171,
      //  please report a bug to PyTorch. Exception raised from
      //  THPVariable_clear at
      //  ../torch/csrc/autograd/python_variable.cpp:171 (most recent call
      //  first): frame #0: c10::Error::Error(c10::SourceLocation,
      //  std::__1::basic_string<char, std::__1::char_traits<char>,
      //  std::__1::allocator<char> >) + 98 (0x1158a0442 in libc10.dylib) frame
      //  #1: c10::detail::torchCheckFail(char const*, char const*, unsigned
      //  int, char const*) + 205 (0x11589ed3d in libc10.dylib) frame #2:
      //  c10::detail::torchInternalAssertFail(char const*, char const*,
      //  unsigned int, char const*, c10::detail::CompileTimeEmptyString) + 9
      //  (0x1141e3f89 in libtorch_python.dylib) frame #3:
      //  THPVariable_clear(THPVariable*) + 412 (0x1148a547c in
      //  libtorch_python.dylib) frame #4:
      //  THPVariable_subclass_dealloc(_object*) + 453 (0x1148a5035 in
      //  libtorch_python.dylib) frame #5: (anonymous
      //  namespace)::concrete_decref_fn(c10::impl::PyInterpreter const*,
      //  _object*) + 53 (0x1148a5ea5 in libtorch_python.dylib) frame #6:
      //  c10::TensorImpl::release_resources() + 182 (0x11588c4a6 in
      //  libc10.dylib) frame #7:
      //  c10::MaybeOwned<at::Tensor>::operator=(c10::MaybeOwned<at::Tensor>&&)
      //  + 91 (0x11488c11b in libtorch_python.dylib) frame #8:
      //  THPVariable_subclass_dealloc(_object*) + 607 (0x1148a50cf in
      //  libtorch_python.dylib) <omitting python frames> frame #47: start + 1
      //  (0x7fff6ffc7cc9 in libdyld.dylib) frame #48: 0x0 + 4 (0x4 in ???)
      // TORCH_INTERNAL_ASSERT(!tensor.unsafeGetTensorImpl()->pyobj_slot()->owns_pyobj());
      if (auto grad_acc =
              torch::autograd::impl::try_get_grad_accumulator(tensor)) {
        grad_acc->pre_hooks().clear();
        grad_acc->tensor_pre_hooks().clear();
        grad_acc->retains_grad_hooks().clear();
      }
    }
  }
  TORCH_INTERNAL_ASSERT(!isResurrectable((THPVariable*)self));
  {
    // MapAllocator can take significant time to release large tensors;
    // release the GIL here to avoid impacting main thread perf.
    pybind11::gil_scoped_release no_gil;
    self->cdata = MaybeOwned<Variable>();
  }
  return 0;
}

int THPFunction_traverse(THPFunction* self, visitproc visit, void* arg) {
  TORCH_INTERNAL_ASSERT(
      false, "Tensor tp_traverse function was not overriden properly");
  return 0;
}

PyObject* THPVariable_pynew(
    PyTypeObject* type,
    PyObject* args,
    PyObject* kwargs);

static PyObject* THPVariable_fix_weakref(PyObject* self, PyObject* noargs) {
  const auto& var = THPVariable_Unpack(self);
  Py_DECREF(THPVariable_Wrap(var));
  Py_RETURN_NONE;
}

static PyObject* THPVariable_view_func(PyObject* self_, PyObject* arg) {
  HANDLE_TH_ERRORS
  const auto& self = THPVariable_Unpack(self_);
  TORCH_CHECK(
      THPVariable_Check(arg),
      "_view_func expect a single argument that is a Tensor");
  const auto& new_base = THPVariable_Unpack(arg);

  // Ensure that self is indeed a backward differentiable view
  // If not, we return an undefined Tensor (None) and let the user handle it.
  auto diff_view_meta = torch::autograd::impl::get_view_autograd_meta(self);
  at::Tensor out;
  if (diff_view_meta && diff_view_meta->has_bw_view()) {
    const auto& view_info = diff_view_meta->get_backward_view();
    // Ensure that the newly provided base is similar to the original base
    if (torch::autograd::utils::has_same_meta(new_base, view_info.base_)) {
      // Do the actual view replay
      if (view_info.has_view_fn()) {
        out = view_info.view_fn()(new_base);
      } else {
        out = new_base.as_strided(
            self.sizes(), self.strides(), self.storage_offset());
      }
    }
  }
  return THPVariable_Wrap(out);
  END_HANDLE_TH_ERRORS
}

// Instantiates a subclass of self with the same data.
static PyObject* THPVariable_as_subclass(
    PyObject* _self,
    PyObject* args,
    PyObject* kwargs) {
  HANDLE_TH_ERRORS
  const auto& self = THPVariable_Unpack(_self);
  static PythonArgParser parser({
      "as_subclass(PyObject* cls)",
  });
  ParsedArgs<1> parsed_args{};
  auto r = parser.parse(_self, args, kwargs, parsed_args);
  PyObject* cls = r.pyobject(0);
  if (!PyType_Check(cls)) {
    throw torch::TypeError(
        "cls must be a type (got %s)", Py_TYPE(cls)->tp_name);
  }
  return THPVariable_NewWithVar(
      (PyTypeObject*)cls,
      self.alias(),
      c10::impl::PyInterpreterStatus::DEFINITELY_UNINITIALIZED);
  END_HANDLE_TH_ERRORS
}

static PyObject* THPVariable_make_subclass(
    PyObject* _ignored,
    PyObject* args,
    PyObject* kwargs) {
  HANDLE_TH_ERRORS
  static PythonArgParser parser({
      "_make_subclass(PyObject* cls, Tensor data, bool require_grad=False, *, c10::string_view? dispatch_sizes_strides_policy=None, bool dispatch_device=False, bool dispatch_layout=False, Device? device_for_backend_keys=None)",
  });
  ParsedArgs<7> parsed_args{};
  auto r = parser.parse(args, kwargs, parsed_args);
  PyObject* cls = r.pyobject(0);
  if (!PyType_Check(cls)) {
    throw torch::TypeError(
        "cls must be a type (got %s)", Py_TYPE(cls)->tp_name);
  }
  // guard completely turns off torch dispatch modes, doesn't just pop off the
  // stack
  torch_dispatch_mode::StashTorchDispatchStackGuard td_g;
  c10::impl::DisablePythonDispatcher dpd_g;
  auto data =
      r.tensor(1).detach(); // creates a fresh Tensor (DEFINITELY_UNINITIALIZED)
  // We set `data`'s `allow_tensor_metadata_change` to true here, because we
  // want to allow the following use case for backward compatibility:
  //
  // ```python
  // rnn = torch.nn.RNN(100, 100, 2)
  // # The following calls `torch._cudnn_rnn_flatten_weight(rnn._flat_weights,
  // ...)`, # which changes storage of `rnn`'s weights in-place
  // rnn.flatten_parameters()
  // ```
  data.unsafeGetTensorImpl()->set_allow_tensor_metadata_change(true);
  data.set_requires_grad(r.toBool(2));
  const auto sizes_strides_policy = r.stringViewOptional(3);
  if (sizes_strides_policy.has_value()) {
    data.unsafeGetTensorImpl()->set_python_custom_sizes_strides(
        parseSizesStridesPolicyArgument(*sizes_strides_policy));
  }
  if (r.toBool(4)) {
    data.unsafeGetTensorImpl()->set_python_custom_device(true);
  }
  if (r.toBool(5)) {
    data.unsafeGetTensorImpl()->set_python_custom_layout(true);
  }
  if (!r.isNone(6)) {
    data.unsafeGetTensorImpl()->_change_backend_component_keys(r.device(6));
  }

  return THPVariable_NewWithVar(
      (PyTypeObject*)cls,
      std::move(data),
      c10::impl::PyInterpreterStatus::DEFINITELY_UNINITIALIZED);
  END_HANDLE_TH_ERRORS
}

static PyObject* THPVariable_make_wrapper_subclass(
    PyObject*,
    PyObject* args,
    PyObject* kwargs) {
  HANDLE_TH_ERRORS
  // NB: pin_memory doesn't actually do anything
  // TODO: strides variant?
  static PythonArgParser parser({
      "_make_wrapper_subclass(PyObject* cls, IntArrayRef size, *, IntArrayRef? strides=None, "
      "int64_t? storage_offset=None, MemoryFormat? memory_format=None, ScalarType dtype=None, "
      "Layout layout=torch.strided, Device device=None, bool pin_memory=False, bool requires_grad=False, "
      "c10::string_view? dispatch_sizes_strides_policy=None, bool dispatch_device=False, bool dispatch_layout=False)",
      "_make_wrapper_subclass(PyObject* cls, SymIntArrayRef size, SymIntArrayRef strides, "
      "SymInt? storage_offset=None, MemoryFormat? memory_format=None, ScalarType dtype=None, "
      "Layout layout=torch.strided, Device device=None, bool pin_memory=False, bool requires_grad=False, "
      "c10::string_view? dispatch_sizes_strides_policy=None, bool dispatch_device=False, bool dispatch_layout=False)",
  });
  ParsedArgs<13> parsed_args{};
  auto r = parser.parse(args, kwargs, parsed_args);
  PyObject* cls = r.pyobject(0);

  TORCH_CHECK_TYPE(
      PyType_Check(cls),
      "cls must be a type (got ",
      Py_TYPE(cls)->tp_name,
      ")");

  // This is an important safety check; without it, the default behavior will be
  // to continue on to the underlying CPU/CUDA kernel advertised by the dispatch
  // key, which will immediately segfault because the data pointer is null.  By
  // forcing users to define __torch_dispatch__ we ensure this does not happen
  // TODO: This check is not complete; because the user can disable torch
  // dispatch and then go again, triggering segfault.  TBH I'm thinking I want
  // to delete this function entirely
  py::object attr = PyObject_FastGetAttrString(cls, "__torch_dispatch__");
  TORCH_CHECK_TYPE(
      attr.ptr() != nullptr &&
          attr.ptr() != torch::disabled_torch_dispatch_impl(),
      ((PyTypeObject*)cls)->tp_name,
      " must define __torch_dispatch__");

  const auto options = TensorOptions()
                           .dtype(r.scalartype(5))
                           .device(r.device(7))
                           .layout(r.layoutOptional(6))
                           // NB: long standing issue, requires_grad is not
                           // respected here; you have to set it post facto, see
                           // https://github.com/pytorch/pytorch/issues/26428
                           // .requires_grad(r.toBool(7))
                           .pinned_memory(r.toBool(8));

  // don't bother releasing GIL here, as we are not allocating any nontrivial
  // data
  // TODO: for_blob produces non-resizable tensors, we might want this to be
  // resizable (have to define a custom allocator in that case)
  Tensor tensor;
  if (r.idx == 0) {
    tensor = at::for_blob(nullptr, r.intlist(1))
                 .strides(r.intlistOptional(2))
                 .storage_offset(r.toInt64Optional(3))
                 .context(nullptr, [](void* ctx) {})
                 .target_device(
                     options.device()) // TODO: this shouldn't be necessary if
                                       // it came from options
                 .options(options)
                 .make_tensor();

    const auto sizes_strides_policy = r.stringViewOptional(10);
    if (sizes_strides_policy.has_value()) {
      tensor.unsafeGetTensorImpl()->set_python_custom_sizes_strides(
          parseSizesStridesPolicyArgument(*sizes_strides_policy));
    }
  } else {
    AutoDispatchBelowADInplaceOrView guard{}; // TODO: Remove.
    tracer::impl::NoTracerDispatchMode tracer_guard{};

    // We shouldn't need storage
    Storage storage{Storage::use_byte_size_t{}, 0, at::DataPtr{}};

    tensor = at::detail::make_tensor<TensorImpl>(
        std::move(storage), options.computeDispatchKey(), options.dtype());

    auto sym_sizes = r.symintlist(1);
    auto sym_strides = r.symintlist(2);
    auto sym_storage_offset = r.toSymIntOptional(3);

    TensorImpl* tensor_impl = tensor.unsafeGetTensorImpl();

    tensor_impl->set_sizes_and_strides(
        sym_sizes, sym_strides, sym_storage_offset.value_or(0));

    const auto sizes_strides_policy = r.stringViewOptional(10);
    if (sizes_strides_policy.has_value()) {
      TORCH_CHECK(
          false,
          "Setting sizes_strides_policy isn't supported for this overload")
    }
  }

  tensor.set_requires_grad(r.toBool(9));

  if (r.toBool(11)) {
    tensor.unsafeGetTensorImpl()->set_python_custom_device(true);
  }
  if (r.toBool(12)) {
    tensor.unsafeGetTensorImpl()->set_python_custom_layout(true);
  }

  return THPVariable_NewWithVar(
      (PyTypeObject*)cls,
      std::move(tensor),
      c10::impl::PyInterpreterStatus::DEFINITELY_UNINITIALIZED);
  END_HANDLE_TH_ERRORS
}

typedef PyObject* (*getter)(PyObject*, void*);
typedef int (*setter)(PyObject*, PyObject*, void*);

PyObject* THPVariable_get_python_dispatch(THPVariable* self, void* unused) {
  HANDLE_TH_ERRORS
  const auto& var = THPVariable_Unpack(self);
  return torch::autograd::utils::wrap(
      var.unsafeGetTensorImpl()->is_python_dispatch());
  END_HANDLE_TH_ERRORS
}

// CRTP base class to implement the python bindings for a Tensor property in
// PyTorch A class that implements a property is expected to have:
// - static constexpr const char* name;
//   - This variable should hold the Python name of the property
// - static Tensor fn(const Tensor&);
//   - This function calls the relevant ATen on the tensor
template <typename T>
struct GetterBase {
  static PyObject* getter(THPVariable* self, void* /*unused*/) {
    HANDLE_TH_ERRORS
    if (check_has_torch_function((PyObject*)self)) {
      return handle_torch_function_getter(self, T::name);
    }
    return THPVariable_Wrap(T::fn(THPVariable_Unpack(self)));
    END_HANDLE_TH_ERRORS
  }
};

struct PropertyT : GetterBase<PropertyT> {
  static constexpr const char* name = "T";
  static Tensor fn(const Tensor& t) {
    return t.numpy_T();
  }
};

struct PropertyH : GetterBase<PropertyH> {
  static constexpr const char* name = "H";
  static Tensor fn(const Tensor& t) {
    return t.matrix_H();
  }
};

struct PropertymT : GetterBase<PropertymT> {
  static constexpr const char* name = "mT";
  static Tensor fn(const Tensor& t) {
    return t.mT();
  }
};

struct PropertymH : GetterBase<PropertymH> {
  static constexpr const char* name = "mH";
  static Tensor fn(const Tensor& t) {
    return t.mH();
  }
};

struct PropertyData : GetterBase<PropertyData> {
  static constexpr const char* name = "data";
  static Tensor fn(const Tensor& t) {
    return t.variable_data();
  }
};

struct PropertyGrad : GetterBase<PropertyGrad> {
  static constexpr const char* name = "grad";
  static Tensor fn(const Tensor& t) {
    return t.grad();
  }
};

struct PropertyReal : GetterBase<PropertyReal> {
  static constexpr const char* name = "real";
  static Tensor fn(const Tensor& t) {
    return at::real(t);
  }
};

struct PropertyImag : GetterBase<PropertyImag> {
  static constexpr const char* name = "imag";
  static Tensor fn(const Tensor& t) {
    return at::imag(t);
  }
};

PyObject* THPVariable_get_cdata(THPVariable* self, void* unused) {
  HANDLE_TH_ERRORS
  if (check_has_torch_function((PyObject*)self)) {
    return handle_torch_function_getter(self, "_cdata");
  }
  const auto& var = THPVariable_Unpack(self);
  return PyLong_FromVoidPtr(var.unsafeGetTensorImpl());
  END_HANDLE_TH_ERRORS
}

PyObject* THPVariable_get_version(THPVariable* self, void* unused) {
  HANDLE_TH_ERRORS
  if (check_has_torch_function((PyObject*)self)) {
    return handle_torch_function_getter(self, "_version");
  }
  const auto& var = THPVariable_Unpack(self);
  return PyInt_FromLong(var._version());
  END_HANDLE_TH_ERRORS
}

PyObject* THPVariable_get_grad_fn(THPVariable* self, void* unused) {
  HANDLE_TH_ERRORS
  if (check_has_torch_function((PyObject*)self)) {
    return handle_torch_function_getter(self, "grad_fn");
  }
  const auto& var = THPVariable_Unpack(self);
  if (!var.grad_fn()) {
    Py_RETURN_NONE;
  }
  return functionToPyObject(var.grad_fn());
  END_HANDLE_TH_ERRORS
}

static int THPVariable_set_grad_fn(
    THPVariable* self,
    PyObject* obj,
    void* unused) {
  HANDLE_TH_ERRORS
  if (check_has_torch_function((PyObject*)self)) {
    return handle_torch_function_setter(self, "_grad_fn", obj);
  }
  THPUtils_assertRet(
      -1, obj, "Deletion of _grad_fn not allowed. Detach tensor instead!");
  THPUtils_assertRet(-1, obj == Py_None, "_grad_fn can be only set to None");
  THPVariable_Unpack(self).detach_();
  return 0;
  END_HANDLE_TH_ERRORS_RET(-1)
}

static PyObject* THPVariable_is_leaf(THPVariable* self, void* unused) {
  HANDLE_TH_ERRORS
  if (check_has_torch_function((PyObject*)self)) {
    return handle_torch_function_getter(self, "is_leaf");
  }
  return PyBool_FromLong(!THPVariable_Unpack(self).grad_fn());
  END_HANDLE_TH_ERRORS
}

int THPVariable_set_data(THPVariable* self, PyObject* data, void* unused) {
  HANDLE_TH_ERRORS
  if (check_has_torch_function((PyObject*)self)) {
    return handle_torch_function_setter(self, "data", data);
  }
  THPUtils_assertRet(
      -1, data, "Deleting tensor data is not allowed. Delete tensor instead!");
  if (!THPVariable_Check(data)) {
    throw torch::TypeError(
        "Variable data has to be a tensor, but got %s", Py_TYPE(data)->tp_name);
  }

  THPVariable_Unpack(self).set_data(THPVariable_Unpack(data));
  return 0;
  END_HANDLE_TH_ERRORS_RET(-1)
}

int THPVariable_set_grad(THPVariable* self, PyObject* py_grad, void* unused) {
  HANDLE_TH_ERRORS
  if (check_has_torch_function((PyObject*)self)) {
    return handle_torch_function_setter(self, "grad", py_grad);
  }
  const auto& var = THPVariable_Unpack(self);
  if (!py_grad || py_grad == Py_None) {
    var.mutable_grad().reset();
    return 0;
  }

  TORCH_CHECK_TYPE(
      THPVariable_Check(py_grad),
      "assigned grad expected to be a Tensor or None but got grad of type",
      THPUtils_typename(py_grad));
  THPUtils_assertRet(
      -1,
      self != (THPVariable*)py_grad,
      "can't assign Variable as its own grad");

  const auto& grad = THPVariable_Unpack(py_grad);
  bool gradIsSparse =
      (var.dtype() == grad.dtype() &&
       var.device().type() == grad.device().type() && grad.layout() == kSparse);
  THPUtils_assertRet(
      -1,
      grad.options().type_equal(var.options()) || gradIsSparse,
      "assigned grad has data of a different type");
  if (var.is_cuda()) {
    THPUtils_assertRet(
        -1,
        grad.get_device() == var.get_device(),
        "assigned grad has data located on a different device");
  }
  THPUtils_assertRet(
      -1,
      grad.sym_sizes().equals(var.sym_sizes()),
      "assigned grad has data of a different size");

  var.mutable_grad() = grad;
  return 0;
  END_HANDLE_TH_ERRORS_RET(-1)
}

PyObject* THPVariable_get_volatile(THPVariable* self, void* unused) {
  HANDLE_TH_ERRORS
  if (check_has_torch_function((PyObject*)self)) {
    return handle_torch_function_getter(self, "volatile");
  }
  const char* msg = "volatile was removed (Variable.volatile is always False)";
  auto r = PyErr_WarnEx(PyExc_UserWarning, msg, 1);
  if (r != 0)
    throw python_error();
  Py_RETURN_FALSE;
  END_HANDLE_TH_ERRORS
}

int THPVariable_set_volatile(THPVariable* self, PyObject* obj, void* unused) {
  HANDLE_TH_ERRORS
  if (check_has_torch_function((PyObject*)self)) {
    return handle_torch_function_setter(self, "volatile", obj);
  }
  auto r = PyErr_WarnEx(PyExc_UserWarning, VOLATILE_WARNING, 1);
  if (r != 0)
    throw python_error();
  return 0;
  END_HANDLE_TH_ERRORS_RET(-1)
}

PyObject* THPVariable_get_output_nr(THPVariable* self, void* unused) {
  HANDLE_TH_ERRORS
  if (check_has_torch_function((PyObject*)self)) {
    return handle_torch_function_getter(self, "output_nr");
  }
  const auto output_nr =
      static_cast<long>(THPVariable_Unpack(self).output_nr());
  return PyInt_FromLong(output_nr);
  END_HANDLE_TH_ERRORS
}

PyObject* THPVariable_get_requires_grad(THPVariable* self, void* unused) {
  HANDLE_TH_ERRORS
  if (check_has_torch_function((PyObject*)self)) {
    return handle_torch_function_getter(self, "requires_grad");
  }
  if (THPVariable_Unpack(self).requires_grad()) {
    Py_RETURN_TRUE;
  } else {
    Py_RETURN_FALSE;
  }
  END_HANDLE_TH_ERRORS
}

PyObject* THPVariable_retains_grad(THPVariable* self, void* unused) {
  HANDLE_TH_ERRORS
  if (check_has_torch_function((PyObject*)self)) {
    return handle_torch_function_getter(self, "retains_grad");
  }
  if (THPVariable_Unpack(self).retains_grad()) {
    Py_RETURN_TRUE;
  } else {
    Py_RETURN_FALSE;
  }
  END_HANDLE_TH_ERRORS
}

PyObject* THPVariable_get_ndim(THPVariable* self, void* unused) {
  HANDLE_TH_ERRORS
  if (check_has_torch_function((PyObject*)self)) {
    return handle_torch_function_getter(self, "ndim");
  }
  return PyInt_FromLong(THPVariable_Unpack(self).dim());
  END_HANDLE_TH_ERRORS
}

PyObject* THPVariable_get_names(PyObject* self, void* unused) {
  HANDLE_TH_ERRORS
  if (check_has_torch_function(self)) {
    return handle_torch_function_getter((THPVariable*)self, "names");
  }
  // The long-term plan is to return a list of (python) torch.Dimname.
  // However, for now, return a list of string.
  const auto& tensor = THPVariable_Unpack(self);
  size_t size = tensor.dim();
  THPObjectPtr tuple(PyTuple_New(size));
  if (!tuple)
    throw python_error();

  const auto dimnames = tensor.names();
  for (const auto i : c10::irange(size)) {
    // NOLINTNEXTLINE(cppcoreguidelines-init-variables)
    PyObject* str;
    if (dimnames[i].type() == at::NameType::WILDCARD) {
      // PyTuple_SET_ITEM steals a reference to the object. When the tuple is
      // deallocated, it'll decrement the refcount on Py_None, which is bad.
      // To avoid this, we "create" a new reference to Py_None by increasing
      // the refcount.
      // Sources:
      // - https://docs.python.org/3/c-api/tuple.html#c.PyTuple_SetItem
      // -
      // https://stackoverflow.com/questions/16400600/how-to-return-a-tuple-containing-a-none-value-from-the-c-api
      Py_INCREF(Py_None);
      str = Py_None;
    } else {
      str = THPUtils_packString(dimnames[i].symbol().toUnqualString());
      if (!str)
        throw python_error();
    }
    PyTuple_SET_ITEM(tuple.get(), i, str);
  }
  return tuple.release();
  END_HANDLE_TH_ERRORS
}

int THPVariable_set_names(PyObject* self, PyObject* names, void* unused) {
  HANDLE_TH_ERRORS
  if (check_has_torch_function(self)) {
    return handle_torch_function_setter((THPVariable*)self, "names", names);
  }
  const auto& var = THPVariable_Unpack(self);
  if (names == Py_None) {
    at::internal_set_names_inplace(var, at::nullopt);
  } else {
    THPUtils_assertRet(
        -1,
        THPUtils_checkDimnameList(names),
        "names must either be None or a tuple of dim names");
    at::internal_set_names_inplace(var, torch::parseDimnameList(names));
  }
  return 0;
  END_HANDLE_TH_ERRORS_RET(-1)
}

int THPVariable_set_requires_grad(
    THPVariable* self,
    PyObject* obj,
    void* unused) {
  HANDLE_TH_ERRORS
  if (check_has_torch_function((PyObject*)self)) {
    return handle_torch_function_setter(self, "requires_grad", obj);
  }
  THPUtils_assertRet(
      -1, obj && PyBool_Check(obj), "requires_grad must be a bool");
  const auto& var = THPVariable_Unpack(self);
  auto requires_grad = (obj == Py_True);
  if (!var.is_leaf()) {
    THPUtils_setError(
        autograd::utils::requires_grad_leaf_error(obj == Py_True).c_str());
    return -1;
  }
  if (requires_grad &&
      !isDifferentiableType(at::typeMetaToScalarType((var.dtype())))) {
    THPUtils_setError(
        "only Tensors of floating point and complex dtype can require gradients");
    return -1;
  }
  var.set_requires_grad(requires_grad);
  return 0;
  END_HANDLE_TH_ERRORS_RET(-1)
}

PyObject* THPVariable_get_name(THPVariable* self, void* unused) {
  if (check_has_torch_function((PyObject*)self)) {
    HANDLE_TH_ERRORS
    return handle_torch_function_getter(self, "name");
    END_HANDLE_TH_ERRORS
  }
  const auto& tensor = THPVariable_Unpack(self);
  if (tensor.name() == "")
    Py_RETURN_NONE;
  return THPUtils_packString(tensor.name().c_str());
}

PyObject* THPVariable_get_backwards_hooks(THPVariable* self, void* unused) {
  HANDLE_TH_ERRORS
  if (check_has_torch_function((PyObject*)self)) {
    return handle_torch_function_getter(self, "_backward_hooks");
  }
  if (self->backward_hooks) {
    Py_INCREF(self->backward_hooks);
    return self->backward_hooks;
  }
  Py_RETURN_NONE;
  END_HANDLE_TH_ERRORS
}

int THPVariable_set_backwards_hooks(
    THPVariable* self,
    PyObject* obj,
    void* unused) {
  HANDLE_TH_ERRORS
  if (check_has_torch_function((PyObject*)self)) {
    return handle_torch_function_setter(self, "_backward_hooks", obj);
  }
  THPUtils_assertRet(-1, obj, "Deletion of _backwards_hooks not allowed!");
  if (obj == Py_None) {
    obj = nullptr;
  }
  Py_XINCREF(obj);
  Py_XDECREF(self->backward_hooks);
  self->backward_hooks = obj;
  const auto& tensor = THPVariable_Unpack(self);
  torch::autograd::impl::clear_hooks(tensor);
  if (obj) {
    torch::autograd::impl::add_hook(
        tensor, std::make_unique<PyFunctionTensorPreHook>(obj, 0));
  }
  return 0;
  END_HANDLE_TH_ERRORS_RET(-1)
}

PyObject* THPVariable_get_base(THPVariable* self, void* unused) {
  HANDLE_TH_ERRORS
  if (check_has_torch_function((PyObject*)self)) {
    return handle_torch_function_getter(self, "_base");
  }
  const auto& tensor = THPVariable_Unpack(self);
  if (tensor.is_view()) {
    return THPVariable_Wrap(tensor._base());
  }
  Py_RETURN_NONE;
  END_HANDLE_TH_ERRORS
}

PyObject* THPVariable_get_shape(THPVariable* self, void* unused) {
  HANDLE_TH_ERRORS
  if (check_has_torch_function((PyObject*)self)) {
    return handle_torch_function_getter(self, "shape");
  }
  return THPSize_NewFromSymSizes(THPVariable_Unpack(self));
  END_HANDLE_TH_ERRORS
}

PyObject* THPVariable_is_cpu(THPVariable* self, void* unused) {
  HANDLE_TH_ERRORS
  if (check_has_torch_function((PyObject*)self)) {
    return handle_torch_function_getter(self, "is_cpu");
  }
  auto& self_ = THPVariable_Unpack(self);
  return torch::autograd::utils::wrap(self_.is_cpu());
  END_HANDLE_TH_ERRORS
}

PyObject* THPVariable_is_cuda(THPVariable* self, void* unused) {
  HANDLE_TH_ERRORS
  if (check_has_torch_function((PyObject*)self)) {
    return handle_torch_function_getter(self, "is_cuda");
  }
  auto& self_ = THPVariable_Unpack(self);
  return torch::autograd::utils::wrap(self_.is_cuda());
  END_HANDLE_TH_ERRORS
}

PyObject* THPVariable_is_ipu(THPVariable* self, void* unused) {
  HANDLE_TH_ERRORS
  if (check_has_torch_function((PyObject*)self)) {
    return handle_torch_function_getter(self, "is_ipu");
  }
  auto& self_ = THPVariable_Unpack(self);
  return torch::autograd::utils::wrap(self_.is_ipu());
  END_HANDLE_TH_ERRORS
}

PyObject* THPVariable_is_xpu(THPVariable* self, void* unused) {
  HANDLE_TH_ERRORS
  if (check_has_torch_function((PyObject*)self)) {
    return handle_torch_function_getter(self, "is_xpu");
  }
  auto& self_ = THPVariable_Unpack(self);
  return torch::autograd::utils::wrap(self_.is_xpu());
  END_HANDLE_TH_ERRORS
}

PyObject* THPVariable_is_sparse(THPVariable* self, void* unused) {
  HANDLE_TH_ERRORS
  if (check_has_torch_function((PyObject*)self)) {
    return handle_torch_function_getter(self, "is_sparse");
  }
  auto& self_ = THPVariable_Unpack(self);
  return torch::autograd::utils::wrap(self_.is_sparse());
  END_HANDLE_TH_ERRORS
}

PyObject* THPVariable_is_sparse_csr(THPVariable* self, void* unused) {
  HANDLE_TH_ERRORS
  if (check_has_torch_function((PyObject*)self)) {
    return handle_torch_function_getter(self, "is_sparse_csr");
  }
  auto& self_ = THPVariable_Unpack(self);
  return torch::autograd::utils::wrap(self_.is_sparse_csr());
  END_HANDLE_TH_ERRORS
}

PyObject* THPVariable_is_mkldnn(THPVariable* self, void* unused) {
  HANDLE_TH_ERRORS
  if (check_has_torch_function((PyObject*)self)) {
    return handle_torch_function_getter(self, "is_mkldnn");
  }
  auto& self_ = THPVariable_Unpack(self);
  return torch::autograd::utils::wrap(self_.is_mkldnn());
  END_HANDLE_TH_ERRORS
}

PyObject* THPVariable_is_mps(THPVariable* self, void* unused) {
  HANDLE_TH_ERRORS
  if (check_has_torch_function((PyObject*)self)) {
    return handle_torch_function_getter(self, "is_mps");
  }
  auto& self_ = THPVariable_Unpack(self);
  return torch::autograd::utils::wrap(self_.is_mps());
  END_HANDLE_TH_ERRORS
}

PyObject* THPVariable_is_ort(THPVariable* self, void* unused) {
  HANDLE_TH_ERRORS
  if (check_has_torch_function((PyObject*)self)) {
    return handle_torch_function_getter(self, "is_ort");
  }
  auto& self_ = THPVariable_Unpack(self);
  return torch::autograd::utils::wrap(self_.is_ort());
  END_HANDLE_TH_ERRORS
}

PyObject* THPVariable_is_vulkan(THPVariable* self, void* unused) {
  HANDLE_TH_ERRORS
  if (check_has_torch_function((PyObject*)self)) {
    return handle_torch_function_getter(self, "is_vulkan");
  }
  auto& self_ = THPVariable_Unpack(self);
  return torch::autograd::utils::wrap(self_.is_vulkan());
  END_HANDLE_TH_ERRORS
}

PyObject* THPVariable_is_quantized(THPVariable* self, void* unused) {
  HANDLE_TH_ERRORS
  if (check_has_torch_function((PyObject*)self)) {
    return handle_torch_function_getter(self, "is_quantized");
  }
  auto& self_ = THPVariable_Unpack(self);
  return torch::autograd::utils::wrap(self_.is_quantized());
  END_HANDLE_TH_ERRORS
}

PyObject* THPVariable_is_meta(THPVariable* self, void* unused) {
  HANDLE_TH_ERRORS
  if (check_has_torch_function((PyObject*)self)) {
    return handle_torch_function_getter(self, "is_meta");
  }
  auto& self_ = THPVariable_Unpack(self);
  return torch::autograd::utils::wrap(self_.is_meta());
  END_HANDLE_TH_ERRORS
}

PyObject* THPVariable_is_complex(THPVariable* self, void* unused) {
  HANDLE_TH_ERRORS
  if (check_has_torch_function((PyObject*)self)) {
    return handle_torch_function_getter(self, "is_complex");
  }
  auto& self_ = THPVariable_Unpack(self);
  return torch::autograd::utils::wrap(self_.is_complex());
  END_HANDLE_TH_ERRORS
}

PyObject* THPVariable_is_nested(THPVariable* self, void* unused) {
  HANDLE_TH_ERRORS
  if (check_has_torch_function((PyObject*)self)) {
    return handle_torch_function_getter(self, "is_nested");
  }
  auto& self_ = THPVariable_Unpack(self);
  return torch::autograd::utils::wrap(self_.is_nested());
  END_HANDLE_TH_ERRORS
}

PyObject* THPVariable_has_symbolic_sizes_strides(
    THPVariable* self,
    void* unused) {
  HANDLE_TH_ERRORS
  auto& self_ = THPVariable_Unpack(self);
  return torch::autograd::utils::wrap(
      self_.unsafeGetTensorImpl()->has_symbolic_sizes_strides());
  END_HANDLE_TH_ERRORS
}

static PyObject* THPVariable_dtype(THPVariable* self, void* unused) {
  HANDLE_TH_ERRORS
  if (check_has_torch_function((PyObject*)self)) {
    return handle_torch_function_getter(self, "dtype");
  }
  auto& self_ = THPVariable_Unpack(self);
  return torch::autograd::utils::wrap(torch::getTHPDtype(self_.scalar_type()));
  END_HANDLE_TH_ERRORS
}

static PyObject* THPVariable_layout(THPVariable* self, void* unused) {
  HANDLE_TH_ERRORS
  if (check_has_torch_function((PyObject*)self)) {
    return handle_torch_function_getter(self, "layout");
  }
  auto& self_ = THPVariable_Unpack(self);
  return torch::autograd::utils::wrap(torch::getTHPLayout(self_.layout()));
  END_HANDLE_TH_ERRORS
}

static PyObject* THPVariable_device(THPVariable* self, void* unused) {
  HANDLE_TH_ERRORS
  if (check_has_torch_function((PyObject*)self)) {
    return handle_torch_function_getter(self, "device");
  }
  return THPDevice_New(THPVariable_Unpack(self).device());
  END_HANDLE_TH_ERRORS
}

int THPVariable_set_real(PyObject* self, PyObject* real, void* unused) {
  HANDLE_TH_ERRORS
  auto& self_ = THPVariable_Unpack(self);
  auto self_real = at::real(self_);
  auto real_ = valueToTensor(self_real.options(), real, self_real.device());
  {
    pybind11::gil_scoped_release no_gil;
    self_real.copy_(real_);
    return 0;
  }
  END_HANDLE_TH_ERRORS_RET(-1)
}

int THPVariable_set_imag(PyObject* self, PyObject* imag, void* unused) {
  HANDLE_TH_ERRORS
  auto& self_ = THPVariable_Unpack(self);
  auto self_imag = at::imag(self_);
  auto imag_ = valueToTensor(self_imag.options(), imag, self_imag.device());
  {
    pybind11::gil_scoped_release no_gil;
    self_imag.copy_(imag_);
    return 0;
  }
  END_HANDLE_TH_ERRORS_RET(-1)
}

// properties are registered here because we are currently only able to bind
// them manually. TODO: make declarable in native_functions
// NOLINTNEXTLINE(modernize-avoid-c-arrays,cppcoreguidelines-avoid-c-arrays,cppcoreguidelines-avoid-non-const-global-variables)
static struct PyGetSetDef THPVariable_properties[] = {
    {"_python_dispatch",
     (getter)THPVariable_get_python_dispatch,
     nullptr,
     nullptr,
     nullptr},
    {"T", (getter)PropertyT::getter, nullptr, nullptr, nullptr},
    {"H", (getter)PropertyH::getter, nullptr, nullptr, nullptr},
    {"mT", (getter)PropertymT::getter, nullptr, nullptr, nullptr},
    {"mH", (getter)PropertymH::getter, nullptr, nullptr, nullptr},
    {"_cdata", (getter)THPVariable_get_cdata, nullptr, nullptr, nullptr},
    {"_version", (getter)THPVariable_get_version, nullptr, nullptr, nullptr},
    {"grad_fn", (getter)THPVariable_get_grad_fn, nullptr, nullptr, nullptr},
    {"_grad_fn",
     (getter)THPVariable_get_grad_fn,
     (setter)THPVariable_set_grad_fn,
     nullptr,
     nullptr},
    {"is_leaf", (getter)THPVariable_is_leaf, nullptr, nullptr, nullptr},
    {"retains_grad",
     (getter)THPVariable_retains_grad,
     nullptr,
     nullptr,
     nullptr},
    {"data",
     (getter)PropertyData::getter,
     (setter)THPVariable_set_data,
     nullptr,
     nullptr},
    {"_grad",
     (getter)PropertyGrad::getter,
     (setter)THPVariable_set_grad,
     nullptr,
     nullptr}, // Allows the python class to override .grad
    {"grad",
     (getter)PropertyGrad::getter,
     (setter)THPVariable_set_grad,
     nullptr,
     nullptr},
    {"_base", (getter)THPVariable_get_base, nullptr, nullptr, nullptr},
    {"volatile",
     (getter)THPVariable_get_volatile,
     (setter)THPVariable_set_volatile,
     nullptr,
     nullptr},
    {"output_nr", (getter)THPVariable_get_output_nr, nullptr, nullptr, nullptr},
    {"requires_grad",
     (getter)THPVariable_get_requires_grad,
     (setter)THPVariable_set_requires_grad,
     nullptr,
     nullptr},
    {"_backward_hooks",
     (getter)THPVariable_get_backwards_hooks,
     (setter)THPVariable_set_backwards_hooks,
     nullptr,
     nullptr},
    {"name", (getter)THPVariable_get_name, nullptr, nullptr, nullptr},
    {"shape", (getter)THPVariable_get_shape, nullptr, nullptr, nullptr},
    {"is_cuda", (getter)THPVariable_is_cuda, nullptr, nullptr, nullptr},
    {"is_cpu", (getter)THPVariable_is_cpu, nullptr, nullptr, nullptr},
    {"is_xpu", (getter)THPVariable_is_xpu, nullptr, nullptr, nullptr},
    {"is_ipu", (getter)THPVariable_is_ipu, nullptr, nullptr, nullptr},
    {"is_sparse", (getter)THPVariable_is_sparse, nullptr, nullptr, nullptr},
    {"is_sparse_csr",
     (getter)THPVariable_is_sparse_csr,
     nullptr,
     nullptr,
     nullptr},
    {"is_mkldnn", (getter)THPVariable_is_mkldnn, nullptr, nullptr, nullptr},
    {"is_mps", (getter)THPVariable_is_mps, nullptr, nullptr, nullptr},
    {"is_ort", (getter)THPVariable_is_ort, nullptr, nullptr, nullptr},
    {"is_vulkan", (getter)THPVariable_is_vulkan, nullptr, nullptr, nullptr},
    {"is_complex", (getter)THPVariable_is_complex, nullptr, nullptr, nullptr},
    {"is_quantized",
     (getter)THPVariable_is_quantized,
     nullptr,
     nullptr,
     nullptr},
    {"is_meta", (getter)THPVariable_is_meta, nullptr, nullptr, nullptr},
    {"is_nested", (getter)THPVariable_is_nested, nullptr, nullptr, nullptr},
    {"_has_symbolic_sizes_strides",
     (getter)THPVariable_has_symbolic_sizes_strides,
     nullptr,
     nullptr,
     nullptr},
    {"dtype", (getter)THPVariable_dtype, nullptr, nullptr, nullptr},
    {"layout", (getter)THPVariable_layout, nullptr, nullptr, nullptr},
    {"device", (getter)THPVariable_device, nullptr, nullptr, nullptr},
    {"ndim", (getter)THPVariable_get_ndim, nullptr, nullptr, nullptr},
    {"names",
     (getter)THPVariable_get_names,
     (setter)THPVariable_set_names,
     nullptr,
     nullptr},
    {"real",
     (getter)PropertyReal::getter,
     (setter)THPVariable_set_real,
     nullptr,
     nullptr},
    {"imag",
     (getter)PropertyImag::getter,
     (setter)THPVariable_set_imag,
     nullptr,
     nullptr},
    {nullptr}};

static PyMappingMethods THPVariable_as_mapping = {
    THPVariable_length,
    THPVariable_getitem,
    THPVariable_setitem,
};

// NOLINTNEXTLINE(modernize-avoid-c-arrays,cppcoreguidelines-avoid-c-arrays,cppcoreguidelines-avoid-non-const-global-variables)
static PyMethodDef extra_methods[] = {
    {"as_subclass",
     castPyCFunctionWithKeywords(THPVariable_as_subclass),
     METH_VARARGS | METH_KEYWORDS,
     nullptr},
    {"_make_subclass",
     castPyCFunctionWithKeywords(THPVariable_make_subclass),
     METH_STATIC | METH_VARARGS | METH_KEYWORDS,
     nullptr},
    {"_make_wrapper_subclass",
     castPyCFunctionWithKeywords(THPVariable_make_wrapper_subclass),
     METH_STATIC | METH_VARARGS | METH_KEYWORDS,
     nullptr},
    {"_fix_weakref", THPVariable_fix_weakref, METH_NOARGS, nullptr},
    {"_view_func", THPVariable_view_func, METH_O, nullptr},
    {nullptr}};

/* From https://github.com/python/cpython/blob/v3.7.0/Modules/xxsubtype.c
   If compiled as a shared library instead, some compilers don't allow addresses
   of Python objects defined in other libraries to be used in static
   initializers here.  The DEFERRED_ADDRESS macro is used to tag the slots where
   such addresses appear; the module init function must fill in the tagged slots
   at runtime.  The argument is for documentation -- the macro ignores it.
*/
#define DEFERRED_ADDRESS(ADDR) nullptr

struct THPVariableMeta {
  PyHeapTypeObject base;
};

int THPVariableMetaType_init(PyObject* cls, PyObject* args, PyObject* kwargs);

PyTypeObject THPVariableMetaType = {
    PyVarObject_HEAD_INIT(
        DEFERRED_ADDRESS(&PyType_Type),
        0) "torch._C._TensorMeta", /* tp_name */
    sizeof(THPVariableMeta), /* tp_basicsize */
    0, /* tp_itemsize */
    nullptr, /* tp_dealloc */
    0, /* tp_vectorcall_offset */
    nullptr, /* tp_getattr */
    nullptr, /* tp_setattr */
    nullptr, /* tp_reserved */
    nullptr, /* tp_repr */
    nullptr, /* tp_as_number */
    nullptr, /* tp_as_sequence */
    nullptr, /* tp_as_mapping */
    nullptr, /* tp_hash  */
    nullptr, /* tp_call */
    nullptr, /* tp_str */
    nullptr, /* tp_getattro */
    nullptr, /* tp_setattro */
    nullptr, /* tp_as_buffer */
    Py_TPFLAGS_DEFAULT | Py_TPFLAGS_BASETYPE, /* tp_flags */
    nullptr, /* tp_doc */
    nullptr, /* tp_traverse */
    nullptr, /* tp_clear */
    nullptr, /* tp_richcompare */
    0, /* tp_weaklistoffset */
    nullptr, /* tp_iter */
    nullptr, /* tp_iternext */
    nullptr, /* tp_methods */
    nullptr, /* tp_members */
    nullptr, /* tp_getset */
    DEFERRED_ADDRESS(&PyType_Type), /* tp_base */
    nullptr, /* tp_dict */
    nullptr, /* tp_descr_get */
    nullptr, /* tp_descr_set */
    0, /* tp_dictoffset */
    THPVariableMetaType_init, /* tp_init */
    nullptr, /* tp_alloc */
    nullptr, /* tp_new */
};

PyTypeObject THPVariableType = {
    PyVarObject_HEAD_INIT(
        &THPVariableMetaType,
        0) "torch._C._TensorBase", /* tp_name */
    sizeof(THPVariable), /* tp_basicsize */
    0, /* tp_itemsize */
    // This is unspecified, because it is illegal to create a THPVariableType
    // directly.  Subclasses will have their tp_dealloc set appropriately
    // by the metaclass
    nullptr, /* tp_dealloc */
    0, /* tp_vectorcall_offset */
    nullptr, /* tp_getattr */
    nullptr, /* tp_setattr */
    nullptr, /* tp_reserved */
    nullptr, /* tp_repr */
    nullptr, /* tp_as_number */
    nullptr, /* tp_as_sequence */
    &THPVariable_as_mapping, /* tp_as_mapping */
    nullptr, /* tp_hash  */
    nullptr, /* tp_call */
    nullptr, /* tp_str */
    nullptr, /* tp_getattro */
    nullptr, /* tp_setattro */
    nullptr, /* tp_as_buffer */
    Py_TPFLAGS_DEFAULT | Py_TPFLAGS_BASETYPE |
        Py_TPFLAGS_HAVE_GC, /* tp_flags */
    nullptr, /* tp_doc */
    // Also set by metaclass
    (traverseproc)THPFunction_traverse, /* tp_traverse */
    (inquiry)THPVariable_clear, /* tp_clear */
    nullptr, /* tp_richcompare */
    0, /* tp_weaklistoffset */
    nullptr, /* tp_iter */
    nullptr, /* tp_iternext */
    nullptr, /* tp_methods */
    nullptr, /* tp_members */
    THPVariable_properties, /* tp_getset */
    nullptr, /* tp_base */
    nullptr, /* tp_dict */
    nullptr, /* tp_descr_get */
    nullptr, /* tp_descr_set */
    0, /* tp_dictoffset */
    nullptr, /* tp_init */
    nullptr, /* tp_alloc */
    // Although new is provided here, it is illegal to call this with cls ==
    // THPVariableMeta.  Instead, subclass it first and then construct it
    THPVariable_pynew, /* tp_new */
};

PyObject* THPVariable_pynew(
    PyTypeObject* type,
    PyObject* args,
    PyObject* kwargs) {
  HANDLE_TH_ERRORS
  TORCH_CHECK(
      type != &THPVariableType,
      "Cannot directly construct _TensorBase; subclass it and then construct that");
  jit::tracer::warn("torch.Tensor", jit::tracer::WARN_CONSTRUCTOR);
  auto tensor = torch::utils::base_tensor_ctor(args, kwargs);
  // WARNING: tensor is NOT guaranteed to be a fresh tensor; e.g., if it was
  // given a raw pointer that will refcount bump
  // NB: base_tensor_ctor can call into dispatched ATen functions (e.g.,
  // alias(), lift_fresh()) which can return Tensor subclasses.  We allow
  // these to be passed on directly.
  return THPVariable_NewWithVar(
      type,
      std::move(tensor),
      c10::impl::PyInterpreterStatus::MAYBE_UNINITIALIZED,
      /*allow_preexisting_pyobj=*/true);
  END_HANDLE_TH_ERRORS
}

static void clear_slots(PyTypeObject* type, PyObject* self) {
  // NOLINTNEXTLINE(cppcoreguidelines-init-variables)
  Py_ssize_t i, n;
  // NOLINTNEXTLINE(cppcoreguidelines-init-variables)
  PyMemberDef* mp;

  n = Py_SIZE(type);
  mp = type->tp_members;
  for (i = 0; i < n; i++, mp++) {
    if (mp->type == T_OBJECT_EX && !(mp->flags & READONLY)) {
      char* addr = (char*)self + mp->offset;
      PyObject* obj = *(PyObject**)addr;
      if (obj != nullptr) {
        *(PyObject**)addr = nullptr;
        Py_DECREF(obj);
      }
    }
  }
}

// NB: this is not the tp_dealloc on THPVariable; instead, its the dealloc
// on subclasses.  It's never valid to construct a THPVariable so it's not
// necessary to implement the dealloc for that case
void THPVariable_subclass_dealloc(PyObject* self) {
  if (THPVariable_tryResurrect((THPVariable*)self))
    return;

  // This is like a crappy version of subtype_dealloc.
  // Unfortunately, we cannot directly delegate to
  // subtype_dealloc as it will start walking the parent
  // chain *starting with* the type of self, which will cause
  // us to go back to our custom dealloc.
  //
  // We have to replicate the subtype_dealloc logic to ensure
  // that finalizers are handled correctly
  PyTypeObject* type = Py_TYPE(self);
  TORCH_INTERNAL_ASSERT(type->tp_flags & Py_TPFLAGS_HEAPTYPE);
  TORCH_INTERNAL_ASSERT(PyType_IS_GC(type), "GC types not implemented");

  PyObject_GC_UnTrack(self);
  // TODO: consider using trash can

  bool has_finalizer = type->tp_finalize || type->tp_del;

  if (type->tp_finalize) {
    PyObject_GC_Track(self);
    if (PyObject_CallFinalizerFromDealloc(self) < 0) {
      /* Resurrected */
      return;
    }
    PyObject_GC_UnTrack(self);
  }

  // base test is unnecessary as THPVariable does not set this
  if (type->tp_weaklistoffset) {
    PyObject_ClearWeakRefs(self);
  }

  if (type->tp_del) {
    PyObject_GC_Track(self);
    type->tp_del(self);
    if (self->ob_refcnt > 0) {
      /* Resurrected */
      return;
    }
    PyObject_GC_UnTrack(self);
  }

  if (has_finalizer) {
    /* New weakrefs could be created during the finalizer call.
       If this occurs, clear them out without calling their
       finalizers since they might rely on part of the object
       being finalized that has already been destroyed. */
    if (type->tp_weaklistoffset) {
      /* Modeled after GET_WEAKREFS_LISTPTR() */
      PyWeakReference** list =
          (PyWeakReference**)PyObject_GET_WEAKREFS_LISTPTR(self);
      while (*list)
        _PyWeakref_ClearRef(*list);
    }
  }

  // Clear all slots until we get to base class THPVariableType
  {
    PyTypeObject* base = type;
    while (base != &THPVariableType) {
      if (Py_SIZE(base)) {
        clear_slots(base, self);
      }
      base = base->tp_base;
      TORCH_INTERNAL_ASSERT(base);
    }
  }

  // All Python defined classes have __dict__
  if (C10_LIKELY(type->tp_dictoffset)) {
    PyObject** dictptr = _PyObject_GetDictPtr(self);
    if (dictptr != nullptr) {
      PyObject* dict = *dictptr;
      if (dict != nullptr) {
        Py_DECREF(dict);
        *dictptr = nullptr;
      }
    }
  }

  // subtype_dealloc allows for this but we don't
  TORCH_INTERNAL_ASSERT(Py_TYPE(self) == type);

  // Finally clear out the base THPVariable
  THPVariable_clear((THPVariable*)self);
  ((THPVariable*)self)->cdata.~MaybeOwned<Variable>();
  Py_TYPE(self)->tp_free(self);

  // Python defined subclasses should always be on the heap
  TORCH_INTERNAL_ASSERT(type->tp_flags & Py_TPFLAGS_HEAPTYPE);
  Py_DECREF(type);
}

// Creates a new Python object for a Variable.  The status parameter
// specifies what the interpreter tag status on the object is; for
// example, if you ran check_pyobj, the return optional of this object
// tells you if the tensor was already tagged or not so you can pass
// TAGGED_BY_US or MAYBE_UNINITIALIZED; in other cases, you know where
// var came from and can directly assert that it's DEFINITELY_UNINITIALIZED.
// It's ALWAYS safe (albeit slower) to call this with MAYBE_UNINITIALIZED.
static PyObject* THPVariable_NewWithVar(
    PyTypeObject* type,
    Variable _var,
<<<<<<< HEAD
    c10::impl::PyInterpreterStatus status) {
  // This function overwrite the Tensor's pyobj field without extra checks
  // Make sure it is not set otherwise we would leak memory
  auto mb_obj =
      _var.unsafeGetTensorImpl()->pyobj_slot()->check_pyobj(getPyInterpreter());
  TORCH_CHECK(
      !mb_obj.has_value() || !mb_obj.value(),
      "Creating a new Tensor subclass ",
      type->tp_name,
      " but the raw Tensor object is already associated to a python object ",
      "of type ",
      mb_obj.value()->ob_type->tp_name);

=======
    c10::impl::PyInterpreterStatus status,
    bool allow_preexisting_pyobj) {
>>>>>>> dd4b46e0
  // Make sure that the reinterpret into a THPVariable* will be valid
  TORCH_CHECK(
      PyType_IsSubtype(type, &THPVariableType),
      "Creating a Tensor subclass from a class ",
      "that does not inherit from Tensor is not possible. Make sure your class inherits from Tensor.");

  // This function overwrite the Tensor's pyobj field without extra checks
  // Make sure it is not set otherwise we would leak memory
  auto mb_obj = _var.unsafeGetTensorImpl()->pyobj_slot()->check_pyobj(
      self_interpreter.get());

  // Under some circumstances, we may attempt to create a new Python
  // object for a variable that already has a Python object.  The most common
  // situation this can occur is if you have a TorchDispatchMode active that
  // is returning a subclass from lift_fresh (which is invoked to
  // appropriately "wrap" a constant tensor into whatever ambient modes are
  // active.)
  //
  // In general, it is impossible to handle this case compositionally.
  // Suppose you have a user call ATensor([1, 2, 3]) when a mode is active
  // that is transforming all ops (including the internal lift_fresh call that
  // transforms [1, 2, 3] into a torch.tensor([1., 2., 3.])) to output
  // BTensor, where ATensor and BTensor are completely unrelated subclasses
  // and there is no way to compose them.  There is no way to satisfy the user
  // request here: in particular, you can't just try to re-invoke the ATensor
  // constructor on the returned BTensor, because (1) this could cause an
  // infinite loop--we are already in ATensor.__new__ and (2) there isn't any
  // guarantee that ATensor.__new__ supports a single element constructor
  // anyway.
  //
  // However, a more common case is a user just called torch.Tensor([1, 2, 3]),
  // and a fake tensor mode is active.  Really, all you want is to get back
  // a FakeTensor, in the same way torch.tensor([1, 2, 3]) or torch.arange(3)
  // would have returned a fake tensor (concretely, the way this happens
  // is we create a *real* tensor torch.tensor([1., 2., 3.]), and then it
  // turns into a FakeTensor when we call lift_fresh on this real tensor).
  // This case is compositional because FakeTensor is a subclass of Tensor, so
  // it's valid for us to return it in place of a Tensor.  So this is what we
  // do.

  if (mb_obj.has_value() && mb_obj.value()) {
    TORCH_CHECK(
        allow_preexisting_pyobj,
        "Creating a new Tensor subclass ",
        type->tp_name,
        " but the raw Tensor object is already associated to a python object ",
        "of type ",
        mb_obj.value()->ob_type->tp_name);
    // Even if we allow pre-existing PyObject, we don't allow completely
    // ignoring the requested type.  Check that we fulfilled a subtype
    // relation here.  In the common case the requested type is Tensor and
    // this always succeeds.
    PyObject* obj = *mb_obj;
    // Check if it's OK to just directly return the Python object without
    // allocating a new variable.  We just check that the existing Python
    // object is a subclass of the requested type.
    PyTypeObject* obj_type = Py_TYPE(obj);
    TORCH_CHECK(
        obj_type == type || PyType_IsSubtype(obj_type, type),
        "Creating a new Tensor subclass ",
        type->tp_name,
        " but the raw Tensor object is already associated to a python object ",
        "of type ",
        mb_obj.value()->ob_type->tp_name,
        " which is not a subclass of the "
        "requested type");
    // We may (in fact, we typically will) need to resurrect this
    return THPVariable_Wrap(std::move(_var));
  }

  PyObject* obj = type->tp_alloc(type, 0);
  if (obj) {
    auto v = (THPVariable*)obj;
    // TODO: named constructor to avoid default initialization
    new (&v->cdata) MaybeOwned<Variable>();
    if (c10::impl::HermeticPyObjectTLS::get_state()) {
      // Do NOT initialize pyobj field on the tensor, you own the C++
      v->cdata = MaybeOwned<Variable>::owned(std::move(_var));
      TORCH_INTERNAL_ASSERT(
          !check_has_torch_dispatch(obj),
          "While HermeticPyObject was enabled, we attempted to create a tensor "
          "subclass with __torch_dispatch__.  This violates the invariant that "
          "operations in HermeticPyObject have equivalent C++ implementations. "
          "If your operator registered from Python operator registration isn't "
          "doing anything strange, there may be an internal PyTorch bug involving "
          "not appropriately disabling TorchDispatchMode before executing "
          "Python op registration.");
    } else {
      // Normal codepath
      v->cdata = MaybeOwned<Variable>::owned(std::move(_var));
      const auto& var = THPVariable_Unpack(v);
      var.unsafeGetTensorImpl()->pyobj_slot()->init_pyobj(
          getPyInterpreter(), obj, status);
      if (check_has_torch_dispatch(obj)) {
        var.unsafeGetTensorImpl()->set_python_dispatch(true);
      }
    }
  }
  return obj;
}

/// NOTE [ PyObject Traversal ]
///
/// PyObjects that are wrapping c++ objects can lead to non-trivial traverse
/// logic and it can be tricky to know what to traverse and when. This note
/// tries to clarify what is the danger here and a simple algorithm to choose
/// how to write the tp_traverse and tp_clear functions. If you're not already
/// familiar with how the CPython GC works, you should read this in-depth
/// description: https://devguide.python.org/garbage_collector/
///
/// The complexity for us comes from the fact that some c++ shared_ptr objects
/// own references to python objects and are also owned both by other python
/// objects and c++ objects. This means that to allow the GC to collect all
/// cycles, we need to properly implement the traverse/clear methods that take
/// into account these C++ ownership links.
///
/// The main danger here comes from the fact that, while all python-related code
/// is thread safe wrt the GC execution (thanks to the GIL), other threads might
/// be using our C++ objects arbitrarily which can lead to shared_ptr ref count
/// going up or down in between the different traverse/clear invocations. The
/// one constraint we add here that is not explicitly mentioned in the GC
/// description above is that for a given GC run (meaning while the GIL is
/// held), the traverse/clear pair should never report different ownership
/// relations: if traverse visited a given PyObject, then the clear within that
/// same GC run must still be the sole owner and clear that PyObject.
///
/// A more mechanical algorithm to know what to traverse/clear is as follows:
///   - Any field on this PyObject that contains a strong reference to another
///   PyObject
///     must be visited and cleared. An example of that is the "backward_hooks"
///     field of the THPVariable.
///   - Any field that contains a C++ object that is uniquely owned by this
///   PyObject (either
///     a unique_ptr or a shared_ptr with use_count==1) should have all the
///     PyObject it owns visited and cleared. An example would be here the
///     tensor hooks.
///   - If that uniquely owned C++ object also uniquely owns other C++ objects,
///   these should be
///     visited and cleared as well if they contain any PyObject.
///
/// Caveat: to avoid slow runtime, we limit the depth of this exploration of C++
/// objects in practice and we do not, for example, go through the whole
/// autograd graph, even if it is uniquely owned. This is a known place where
/// users can create noncollectable cycles as described in:
/// https://github.com/pytorch/pytorch/issues/7343
///

static int traverse_slots(
    PyTypeObject* type,
    PyObject* self,
    visitproc visit,
    void* arg) {
  // NOLINTNEXTLINE(cppcoreguidelines-init-variables)
  Py_ssize_t i, n;
  // NOLINTNEXTLINE(cppcoreguidelines-init-variables)
  PyMemberDef* mp;

  n = Py_SIZE(type);
  mp = type->tp_members;
  for (i = 0; i < n; i++, mp++) {
    if (mp->type == T_OBJECT_EX) {
      char* addr = (char*)self + mp->offset;
      PyObject* obj = *(PyObject**)addr;
      if (obj != nullptr) {
        int err = visit(obj, arg);
        if (err)
          return err;
      }
    }
  }
  return 0;
}

static int THPVariable_subclass_traverse(
    PyObject* self,
    visitproc visit,
    void* arg) {
  // If the tensor is eligible to be resurrected, don't traverse it; instead
  // treat all of its references as a root (as they WOULD be a root since we
  // can treat the inbound C++ references as root owners).
  //
  // This works because unlike conventional GCs, Python's GC operates in two
  // phases: first it uses traverse to discover roots, and then it uses traverse
  // to do reachability.  Bypassing traverse during root discovery forces Python
  // to treat self as a root for everything it refers to.  For a full
  // explanation of the algorithm see
  // https://devguide.python.org/garbage_collector/
  //
  // NB: if we don't hold an owning reference to the underlying Tensor, it is
  // possible that the underlying Tensor has already gone dead.  In that case,
  // it's not safe to access it.  But it's also safe to traverse, because if
  // the underlying Tensor *is* live, then root discovery will determine that
  // self is live, and nothing will get GC'ed anyway (resurrection cannot happen
  // if the C++ objects owns the PyObject)
  THPVariable* var = reinterpret_cast<THPVariable*>(self);
  if (isResurrectable(var)) {
    return 0;
  }

  // Crappy version of subtype_traverse; same deal as
  // THPVariable_subclass_dealloc

  PyTypeObject* type = Py_TYPE(self);
  // Traverse slots until we get to base class THPVariableType
  {
    PyTypeObject* base = type;
    while (base != &THPVariableType) {
      if (Py_SIZE(base)) {
        int err = traverse_slots(base, self, visit, arg);
        if (err)
          return err;
      }
      base = base->tp_base;
      TORCH_INTERNAL_ASSERT(base);
    }
  }

  // All Python defined classes have __dict__
  if (C10_LIKELY(type->tp_dictoffset)) {
    PyObject** dictptr = _PyObject_GetDictPtr(self);
    if (dictptr && *dictptr)
      Py_VISIT(*dictptr);
  }

  TORCH_INTERNAL_ASSERT(type->tp_flags & Py_TPFLAGS_HEAPTYPE);
  Py_VISIT(type);

  // Finally traverse THPVariable special stuff
  Py_VISIT(var->backward_hooks);
  if (!var->cdata.unsafeIsBorrowed()) {
    const auto& tensor = THPVariable_Unpack(var);
    if (tensor.defined()) {
      // WARNING: The grad_fn traversal logic is very subtle, if you change
      // this, be very careful not to re-introduce this bug:
      // https://gist.github.com/zou3519/7ac92b84dd7d206dcc6eae55fee8372c

      // We ensure that we follow NOTE [ PyObject Traversal ] he by checking
      // that this python object is the sole owner of the underlying Tensor and
      // that this Tensor is the sole owner of its grad_fn. In this case, the
      // only way to get a new reference to the grad_fn is by using this python
      // object, which requires the GIL to be accessed. Note that this is only
      // valid as long as user don't share non-owning references across
      // different threads (which is crazy and should never be done).
      auto autograd_meta = torch::autograd::impl::get_autograd_meta(tensor);
      if (tensor.use_count() == 1) {
        if (autograd_meta) {
          // Do NOT call grad_fn() here as that might trigger a recompute
          const auto& grad_fn = autograd_meta->grad_fn_;
          if (grad_fn && grad_fn.use_count() == 1) {
            // All Node can have a pyobj (stored in "pyobj_")
            Py_VISIT(grad_fn->pyobj());
            // PyNode are special as they also have an "obj" field
            if (auto py_node_fn = dynamic_cast<PyNode*>(grad_fn.get())) {
              Py_VISIT(py_node_fn->obj);
            }
          }
        }
      }
      if (autograd_meta) {
        for (const auto& hook : torch::autograd::impl::hooks(tensor)) {
          if (auto pyhook =
                  dynamic_cast<PyFunctionTensorPreHook*>(hook.get())) {
            Py_VISIT(pyhook->dict);
          }
        }
      }
    }
  }

  return 0;
}

int THPVariableMetaType_init(PyObject* cls, PyObject* args, PyObject* kwargs) {
  if (PyType_Type.tp_init(cls, args, kwargs) < 0) {
    return -1;
  }
  ((PyTypeObject*)cls)->tp_dealloc = (destructor)THPVariable_subclass_dealloc;
  ((PyTypeObject*)cls)->tp_traverse =
      (traverseproc)THPVariable_subclass_traverse;
  return 0;
}

namespace torch {
namespace autograd {

// NOLINTNEXTLINE(modernize-avoid-c-arrays,cppcoreguidelines-avoid-c-arrays,cppcoreguidelines-avoid-non-const-global-variables)
extern PyMethodDef variable_methods[];
extern void initTorchFunctions(PyObject* module);

void initTensorImplConversion(PyObject* module) {
  auto m = py::handle(module).cast<py::module>();
  m.def("_wrap_tensor_impl", [](void* ptr) {
    auto p = c10::intrusive_ptr<c10::TensorImpl, at::UndefinedTensorImpl>::
        unsafe_reclaim_from_nonowning(static_cast<c10::TensorImpl*>(ptr));
    TORCH_CHECK(p.defined(), "Can't wrap undefined tensor");
    auto tensor = at::Tensor::wrap_tensor_impl(std::move(p));
    return py::cast(std::move(tensor));
  });
  // set on the module level to avoid mixing pybind and plain CPython extensions
  m.def("_tensor_impl_raw_handle", [](torch::autograd::Variable* t) -> void* {
    // We return a raw non-owning pointer here, we rely on surrounding
    // code to keep the original tensor alive
    return t->getIntrusivePtr().get();
  });
}
} // namespace autograd
} // namespace torch

bool THPVariable_initModule(PyObject* module) {
  THPVariableMetaType.tp_base = &PyType_Type;
  if (PyType_Ready(&THPVariableMetaType) < 0)
    return false;
  Py_INCREF(&THPVariableMetaType);
  PyModule_AddObject(module, "_TensorMeta", (PyObject*)&THPVariableMetaType);

  static std::vector<PyMethodDef> methods;
  THPUtils_addPyMethodDefs(methods, torch::autograd::variable_methods);
  THPUtils_addPyMethodDefs(methods, extra_methods);
  THPVariableType.tp_methods = methods.data();
  if (PyType_Ready(&THPVariableType) < 0)
    return false;
  Py_INCREF(&THPVariableType);
  PyModule_AddObject(module, "_TensorBase", (PyObject*)&THPVariableType);
  torch::autograd::initTorchFunctions(module);
  torch::autograd::initTensorImplConversion(module);
  torch::utils::validate_numpy_for_dlpack_deleter_bug();
  return true;
}<|MERGE_RESOLUTION|>--- conflicted
+++ resolved
@@ -1770,24 +1770,8 @@
 static PyObject* THPVariable_NewWithVar(
     PyTypeObject* type,
     Variable _var,
-<<<<<<< HEAD
-    c10::impl::PyInterpreterStatus status) {
-  // This function overwrite the Tensor's pyobj field without extra checks
-  // Make sure it is not set otherwise we would leak memory
-  auto mb_obj =
-      _var.unsafeGetTensorImpl()->pyobj_slot()->check_pyobj(getPyInterpreter());
-  TORCH_CHECK(
-      !mb_obj.has_value() || !mb_obj.value(),
-      "Creating a new Tensor subclass ",
-      type->tp_name,
-      " but the raw Tensor object is already associated to a python object ",
-      "of type ",
-      mb_obj.value()->ob_type->tp_name);
-
-=======
     c10::impl::PyInterpreterStatus status,
     bool allow_preexisting_pyobj) {
->>>>>>> dd4b46e0
   // Make sure that the reinterpret into a THPVariable* will be valid
   TORCH_CHECK(
       PyType_IsSubtype(type, &THPVariableType),
