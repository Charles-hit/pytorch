--- conflicted
+++ resolved
@@ -55,7 +55,6 @@
             "kernels do not support low precision."
         )
         auto_wrap_kwargs["auto_wrap_policy"] = auto_wrap_policy
-<<<<<<< HEAD
     _recursive_wrap(**auto_wrap_kwargs, **fsdp_kwargs)
 
 
@@ -79,6 +78,11 @@
     submodule key. Sibling submodules cannot be grouped together. Each
     parameter and each buffer in the module tree appears exactly once in the
     returned dict. The returned dict is ordered by increasing tree depth.
+
+    If a parameter is shared among multiple wrapped submodules, then it is
+    assigned to the lowest common ancestor (LCA) wrapped module. A mapped-to
+    list may be empty, either because the wrapped module truly has no
+    parameters or because its parameters were assigned to the LCA.
     """
     # Record the modules to wrap without actually wrapping
     wrapped_modules: List[nn.Module] = []  # these are only logically wrapped
@@ -144,7 +148,4 @@
     records the wrapped module to the input ``wrapped_modules``.
     """
     wrapped_modules.append(module)
-    return module
-=======
-    _recursive_wrap(**auto_wrap_kwargs, **fsdp_kwargs)
->>>>>>> 1a412857
+    return module