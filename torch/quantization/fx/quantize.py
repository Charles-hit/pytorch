--- conflicted
+++ resolved
@@ -702,80 +702,10 @@
         output_quantized_idxs: List[int] = self.prepare_custom_config_dict.get(
             "output_quantized_idxs", [])
 
-<<<<<<< HEAD
         result_node = insert_observers_for_model(
             model, self.modules, matches, quants, observed_node_names_set,
             self.qconfig_map, self.activation_post_process_map, self.activation_post_process_indexes,
             observed_graph, prepare_custom_config_dict, input_quantized_idxs, output_quantized_idxs)
-=======
-        result_node : Optional[Node] = None
-        for node in model.graph.nodes:
-            if node.op == 'output':
-                # If this output is hardcoded to be quantized, insert an
-                # observer on the previous node if it does not already
-                # exist.
-                cur_output_node_idx = output_node_seen_cnt
-                output_node_seen_cnt += 1
-                if cur_output_node_idx in output_quantized_idxs:
-                    prev_node = node.args[0]
-                    assert isinstance(prev_node, Node), \
-                        ('hardcoding list/dict outputs to be quantized is ' +
-                         'not supported')
-                    if prev_node.name not in observed_node_names_set:
-                        assert self.qconfig_map is not None
-                        local_qconfig = self.qconfig_map[prev_node.name]
-                        assert local_qconfig is not None, \
-                            'qconfig of a node before a quantized output must exist'
-                        insert_observer(
-                            prev_node, local_qconfig.activation(),
-                            model,
-                            self.activation_post_process_map,
-                            self.activation_post_process_indexes,
-                            env, observed_graph, load_arg, observed_node_names_set, quants)
-
-                observed_graph.output(load_arg(node.args[0]))
-                result_node = node
-                continue
-
-            if node.name in observed_node_names_set:
-                continue
-
-            root_node, matched_nodes, pattern, obj, qconfig = matches.get(
-                node.name, (None, None, None, None, None))
-            env[node.name] = observed_graph.node_copy(node, load_arg)
-            if root_node is node:
-                # index for input of custom module that needs to be observed in
-                # parent
-                if qconfig is not None:
-                    assert obj is not None
-                    standalone_module_input_idxs = \
-                        maybe_insert_observer_for_special_module(
-                            obj, self.modules, prepare_custom_config_dict, qconfig,
-                            node)
-                    insert_observer_for_output_of_the_node(
-                        node, obj, qconfig, self.modules, model, pattern,
-                        self.activation_post_process_map,
-                        self.activation_post_process_indexes,
-                        env,
-                        observed_graph, load_arg, observed_node_names_set,
-                        matched_nodes, standalone_module_input_idxs, quants)
-
-            if node.op == 'placeholder':
-                # skip adding observers at the graph input if the input is
-                # overriden to be quantized
-                cur_placeholder_node_idx = placeholder_node_seen_cnt
-                placeholder_node_seen_cnt += 1
-                if cur_placeholder_node_idx in input_quantized_idxs:
-                    observed_node_names_set.add(node.name)
-                    continue
-
-            insert_observer_for_input_arg_of_observed_node(
-                node, observed_node_names_set, quants,
-                model, self.activation_post_process_map,
-                self.activation_post_process_indexes,
-                env,
-                observed_graph, load_arg)
->>>>>>> 93c812d7
 
         self.modules = dict(model.named_modules())
         # TODO: refactor this to a separate function
