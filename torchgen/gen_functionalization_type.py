from typing import Callable, List, Optional, Tuple, Union

from torchgen.api import cpp, dispatcher
from torchgen.api.translate import translate
from torchgen.api.types import (
    BaseCType,
    Binding,
    CType,
    DispatcherSignature,
    FunctionalizationLambda,
    NativeSignature,
<<<<<<< HEAD
    CType,
    BaseCType,
    VectorCType,
    iTensorListRefT,
=======
>>>>>>> 0e20ea4a
    tensorListT,
    tensorT,
    VectorCType,
    ViewInverseSignature,
)
from torchgen.context import (
    native_function_manager,
    with_native_function,
    with_native_function_and,
)
from torchgen.model import (
    Argument,
    BackendIndex,
    BaseTy,
    BaseType,
    FunctionSchema,
    ListType,
    NativeFunction,
    NativeFunctionsGroup,
    NativeFunctionsViewGroup,
    Return,
    SchemaKind,
    SelfArgument,
    TensorOptionsArguments,
)
from torchgen.native_function_generation import (
    INPLACE_OPS_THAT_DONT_GET_GROUPED_PROPERLY,
    MUTABLE_OPS_THAT_CANNOT_GET_AN_OUT_VARIANT,
    OUT_OPS_THAT_DONT_GET_GROUPED_PROPERLY,
)

from torchgen.selective_build.selector import SelectiveBuilder


# Note: [Mutable Ops Not Using Functionalization]
# Ops in this list currently do not work with functionalization and should be fixed.
MUTABLE_OPS_NOT_USING_FUNCTIONALIZATION = (
    OUT_OPS_THAT_DONT_GET_GROUPED_PROPERLY
    + MUTABLE_OPS_THAT_CANNOT_GET_AN_OUT_VARIANT
    + INPLACE_OPS_THAT_DONT_GET_GROUPED_PROPERLY
    + [
        # It will be BC-breaking, but we should fix their schemas.
        # should be inplace?
        "record_stream",
    ]
)

# This file contains codegen that relates to the functionalization pass.
# It includes:
# - gen_functionalization_definition
#     Generates dispatcher kernel definitions for the functionalization pass.
# - gen_functionalization_registration
#     Generates dispatcher kernel registrations for the functionalization pass.
# - gen_functionalization_view_inverse_declaration
#     Generates a declaration for an "inverse view", for every view op
#     that is needed in functionalization. We manually implement their definitions.
# - gen_composite_view_copy_kernel
#     Generates view_copy() composite kernels for all view_copy operators.

# Generates the body of the default composite C++ kernel for a {view}_copy NativeFunction
# See Note [view_copy NativeFunctions]
@with_native_function
def gen_composite_view_copy_kernel(g: NativeFunctionsViewGroup) -> Optional[str]:

    if g.view_copy is None:
        return None

    # For view_copy.SymInt overloads,
    # See gen_symint_view_copy_kernel.
    if g.view_copy.func.name.overload_name == "SymInt":
        return None

    # We can make view_copy work in more cases by using reshape()
    # when a normal view call would ordinarily fail.
    # This also makes LTC more efficient, because they don't need to include
    # clone() calls in their graph (which is normally needed by reshape).
    if str(g.view_copy.func.name) == "view_copy":
        return """\
at::Tensor view_copy(const at::Tensor & self, at::IntArrayRef size) {
  DimVector shape = infer_size_dv(size, self.numel());
  if (!at::detail::computeStride(self.sizes(), self.strides(), shape).has_value()) {
    return self.reshape(size);
  } else {
    auto output = at::_ops::view::call(self, size);
    return output.clone();
  }
}
"""
    # view_copy is a native signature, since we're generating an at::native:: kernel
    view_copy_sig = NativeSignature(
        g.view_copy.func, structured_type_override=g.view_copy.part_of_structured_group
    )
    # view is a dispatcher signature, since we're calling into the at::_ops API
    view_sig = DispatcherSignature(
        g.view.func, structured_type_override=g.view.part_of_structured_group
    )

    view_api_name = g.view.func.name.unambiguous_name()
    exprs = ", ".join(
        [e.expr for e in translate(view_copy_sig.arguments(), view_sig.arguments())]
    )

    # view ops today always return either a Tensor or a list of Tensors
    assert len(g.view.func.returns) == 1
    assert g.view.func.returns[0].type == BaseType(
        BaseTy.Tensor
    ) or g.view.func.returns[0].type == ListType(BaseType(BaseTy.Tensor), None)

    if g.view.func.returns[0].type == BaseType(BaseTy.Tensor):
        return_cloned_output = """\
  return output.clone();"""
    else:
        # If the return type is a list, we need to clone each tensor in the list.
        return_cloned_output = f"""\
  {view_copy_sig.returns_type().cpp_type()} out_clone;
  for (const auto i : c10::irange(output.size())) {{
    out_clone.push_back(output[i].clone());
  }}
  return out_clone;"""

    # The default generated composite kernel for {view}_copy() operators just clones
    # the input tensor, and runs the underlying view on the clone.
    return f"""
{view_copy_sig.defn()} {{
  auto output = at::_ops::{view_api_name}::call({exprs});
  {return_cloned_output}
}}
"""


# For symint view copy kernels, we want to generate them to call into
# their concrete view_copy counterparts.
@with_native_function_and
def gen_symint_view_copy_kernel(
    view_copy: NativeFunction, view_copy_symint: NativeFunction
) -> str:
    # view_copy.symint is a native signature, since we're generating an at::native:: kernel
    view_copy_symint_sig = NativeSignature(
        view_copy_symint.func,
        structured_type_override=view_copy_symint.part_of_structured_group,
    )

    # view_copy is a dispatcher signature, since we're calling into the at::_ops API
    view_copy_sig = DispatcherSignature(
        view_copy.func, structured_type_override=view_copy.part_of_structured_group
    )

    exprs = ", ".join(
        [
            e.expr
            for e in translate(
                view_copy_symint_sig.arguments(), view_copy_sig.arguments()
            )
        ]
    )

    return f"""
{view_copy_symint_sig.defn()} {{
  return at::_ops::{view_copy.func.name.unambiguous_name()}::call({exprs});
}}
"""


def return_str(rets: Tuple[Return, ...], names: List[str]) -> str:
    assert len(rets) == len(names)
    if len(rets) == 0:
        return ""
    elif len(rets) == 1:
        return f"return {names[0]};"
    else:
        return f"return {dispatcher.returns_type(rets).cpp_type()}({', '.join(names)});"


def modifies_arguments(f: NativeFunction) -> bool:
    return any(
        a.annotation is not None and a.annotation.is_write
        for a in f.func.arguments.flat_all
    )


def wrapper_name(func: FunctionSchema) -> str:
    if func.name.overload_name:
        return f"{cpp.name(func)}_{func.name.overload_name}"
    else:
        return cpp.name(func)


def is_tensor_like(a: Union[Argument, TensorOptionsArguments, SelfArgument]) -> bool:
    return isinstance(a, SelfArgument) or (
        isinstance(a, Argument) and a.type.is_tensor_like()
    )


# We need to wrap / unwrap various arguments from the op in the functionalization kernels.
# Some op schemas include non-owning types though (like TensorList),
# and when we unwrap them we expect to get out an owning type!.
# We also return a lambda that tells you how to conver the non-owning type argument into the owning type.
def get_owning_type(t: CType) -> Tuple[CType, Callable[[str], str]]:
    if t == BaseCType(tensorListT):
        return VectorCType(BaseCType(tensorT)), lambda x: f"{x}.vec()"
    if t == BaseCType(iTensorListRefT):
        return VectorCType(BaseCType(tensorT)), lambda x: f"{{{x}.begin(), {x}.end()}}"
    # There are technically other non-owning types out there (like IntArrayRef),
    # but functionalization only actually cares about the ones involving tensors.
    return t, lambda x: x


# unwraps all tensor-like arguments, returning:
# (1) a string containing all of the logic that does the unwrapping
# (2) a context, to be used by translate(), with all of the relevant bindings.
def unwrap_tensor_args(
    sig: DispatcherSignature, *, is_view_op: bool
) -> Tuple[str, List[Binding]]:
    context: List[Binding] = []
    unwrapped_tensor_args: List[str] = []
    for arg in sig.arguments():
        if is_tensor_like(arg.argument):
            # for tensor inputs, we want to unwrap them before passing them into the redispatch calls.
            unwrapped_name = f"{arg.name}_"
            # For most ops, the functionalization needs to sync any pending updates on the input tensors
            # before calling the operator, since otherwise the operator will act on stale data.
            # For view ops though, we can continue to defer syncing until the tensor is used by
            # a non-view operator.
            maybe_sync_input = (
                "" if is_view_op else f"at::functionalization::impl::sync({arg.name});"
            )
            unwrapped_type, conversion_fn = get_owning_type(
                arg.nctype.remove_const_ref().type
            )
            unwrapped_tensor_args.append(
                f"""
      {unwrapped_type.cpp_type()} {unwrapped_name};
      if (at::functionalization::impl::isFunctionalTensor({arg.name})) {{
        {maybe_sync_input}
        {unwrapped_name} = at::functionalization::impl::from_functional_tensor({arg.name});
      }} else {{
        {unwrapped_name} = {conversion_fn(arg.name)};
      }}"""
            )
            context.append(arg.with_name(unwrapped_name))
        else:
            # for non-tensor inputs, we want to pass them directly into the redispatch calls.
            context.append(arg)
    unwrap_tensor_args_str = "\n      ".join(unwrapped_tensor_args)
    return unwrap_tensor_args_str, context


# converts  all tensor-like arguments to meta tensors, which are used to compute stride info. Returns:
# (1) a string containing all of the logic that does the conversions.
# (2) a context, to be used by translate(), with all of the relevant bindings.
def convert_to_meta_tensors(sig: DispatcherSignature) -> Tuple[str, List[Binding]]:
    context: List[Binding] = []
    unwrapped_tensor_args: List[str] = []
    for arg in sig.arguments():
        if is_tensor_like(arg.argument):
            # for tensor inputs, we want to unwrap them before passing them into the redispatch calls.
            a_ = arg.name
            unwrapped_name = f"{arg.name}_meta"
            unwrapped_tensor_args.append(f"auto {unwrapped_name} = to_meta({a_});")
            context.append(arg.with_name(unwrapped_name))
        else:
            # for non-tensor inputs, we want to pass them directly into the redispatch calls.
            context.append(arg)
    unwrap_tensor_args_str = "\n        ".join(unwrapped_tensor_args)
    return unwrap_tensor_args_str, context


# The functionalization codegen currently expects view op schemas to have this form:
# foo(Tensor(a), ...) -> Tensor(a) (e.g. transpose)
# foo(Tensor(a!), ...) -> Tensor(a!) (e.g. transpose_)
def assert_view_op_properties(func: FunctionSchema) -> None:
    def is_alias(a: Argument) -> bool:
        return a.annotation is not None

    args = func.arguments.flat_non_out
    # The first argument is a tensor with an alias semantics (annotations)
    assert len(args) > 0 and args[0].type == BaseType(
        BaseTy.Tensor
    ), f"""In the functionalization codegen, we expect the first argument of every view operator to be a tensor,
but found an argument of type {str(args[0].type)} for operator: {str(func.name)}."""
    # No other arguments have aliasing semantics
    assert is_alias(args[0]) and not any(
        is_alias(a) for a in args[1:]
    ), """In the functionalization codegen, we expect the first argument of every view operator to alias the output.
View operators with multiple aliasing inputs aren't supported yet. Found an operator that doesn't satisfy this constraint"""


# Generates the Functionalization kernel for:
# - ops that create aliases (e.g. transpose())
# - ops that are views AND mutations (e.g. transpose_())
def emit_view_functionalization_body(
    g: NativeFunctionsViewGroup, *, view_inplace: bool
) -> str:
    if view_inplace:
        # This op is both an inplace op AND a view op.
        # See Note [Functionalization Pass - Inplace View Ops] for details.
        # I currently have the view meta call into the out-of-place variant of the view, to avoid
        # having to define an extra ~20 inplace {view}_inverse_ functions.
        # Most view ops don't have NativeFunctionGroup's both, because we don't define out= variants for view ops.
        # I'm assuming that every inplace-view op has a corresponding out-of-place view op,
        # with the same name but the trailing underscore removed.
        # This is currently asserted at parse time in gen.py (see error_check_native_functions).
        assert g.view_inplace is not None
        f = g.view_inplace
    else:
        f = g.view

    assert g.view_copy is not None
    with native_function_manager(f):
        call_sig = DispatcherSignature.from_schema(
            g.view_copy.func,
            structured_type_override=g.view_copy.part_of_structured_group,
        )

        # the "view_copy" op name that the functionalization kernels need to call
        api_name = g.view_copy.func.name.unambiguous_name()
        # Sometimes the functionalization pass needs to no-op (e.g. if it was passed non-functional tensors)
        # "no-op"ing in this context is just redispatching to the original op.
        noop_api_name = f.func.name.unambiguous_name()

        dispatcher_sig = DispatcherSignature.from_schema(
            f.func, structured_type_override=g.view_copy.part_of_structured_group
        )
        assert_view_op_properties(f.func)
        view_tensor_name = dispatcher_sig.arguments()[0].name

        return_type = dispatcher_sig.returns_type().remove_const_ref().cpp_type()

        unwrap_tensor_args_str, unwrapped_args_ctx = unwrap_tensor_args(
            dispatcher_sig, is_view_op=True
        )
        view_redispatch_args = [
            e.expr
            for e in translate(unwrapped_args_ctx, call_sig.arguments(), method=False)
        ]

        forward_lambda = FunctionalizationLambda.from_func(g, is_reverse=False)
        reverse_lambda = FunctionalizationLambda.from_func(g, is_reverse=True)

        # The meta API call should use the same arguments, but convert all tensors to meta tensors first.
        meta_conversion_str, meta_call_ctx = convert_to_meta_tensors(dispatcher_sig)
        meta_call_args = [
            e.expr for e in translate(meta_call_ctx, call_sig.arguments(), method=False)
        ]

        if "inplace_view" in f.tags:
            # See Note [Functionalization Pass - Inplace View Ops] for more details
            return f"""
    {dispatcher_sig.defn(name=wrapper_name(f.func), is_redispatching_fn=True)} {{
      if (!at::functionalization::impl::isFunctionalTensor({view_tensor_name})) {{
        // functionalization is re-entrant, but will no-op if it wasn't passed a FunctionalTensorWrapper.
        {unwrap_tensor_args_str}
        at::AutoDispatchSkipFunctionalize guard;
        return at::_ops::{noop_api_name}::call({', '.join(view_redispatch_args)});
      }}
      auto reapply_views = at::functionalization::impl::getFunctionalizationReapplyViewsTLS();
      at::functionalization::ViewMeta view_meta = at::functionalization::ViewMeta(
        {forward_lambda.decl()} {{
          if (reapply_views) {{
            return {forward_lambda.inner_call(reapply_views=True)}
          }} else {{
            return {forward_lambda.inner_call(reapply_views=False)}
          }}
        }},
        {reverse_lambda.decl()} {{
          return {reverse_lambda.inner_call()}
        }}
      );
      {return_type} reference_tensor_output;
      {{
        at::AutoDispatchSkipFunctionalize func_guard;
        c10::impl::ExcludeDispatchKeyGuard guard(exclude_keys_for_meta_dispatch);
        {meta_conversion_str}
        reference_tensor_output = at::_ops::{noop_api_name}::call({', '.join(meta_call_args)});
      }}
      // This function adds the above view meta to the current tensor and replays them off the base,
      // mutating the size/stride info of the current FunctionalTensorWrapper.
      // Because of this, we need to make sure to run the reference shape function above,
      // BEFORE doing this (otherwise we'll end up runnin the reference function using the wrong sizes/strides)
      at::functionalization::impl::mutate_view_meta({view_tensor_name}, view_meta);
      // See  Note [Propagating strides in the functionalization pass]
      // XLA/LTC don't implement the logic to propagate strides correctly, so we need to rely
      // on a reference implementation here (instead of relying on the output from the forward lambda
      // having the correct stride info)
      at::functionalization::impl::set_sizes_strides_offset({view_tensor_name}, reference_tensor_output);
      return {view_tensor_name};
    }}
"""

        else:
            return f"""
    {dispatcher_sig.defn(name=wrapper_name(f.func), is_redispatching_fn=True)} {{
      {unwrap_tensor_args_str}
      if (!at::functionalization::impl::isFunctionalTensor({view_tensor_name})) {{
        // functionalization is re-entrant, but will no-op if it wasn't passed a FunctionalTensorWrapper.
        at::AutoDispatchSkipFunctionalize guard;
        return at::_ops::{noop_api_name}::call({', '.join(view_redispatch_args)});
      }}
      auto reapply_views = at::functionalization::impl::getFunctionalizationReapplyViewsTLS();
      {return_type} reference_tensor_output;
      {{
        at::AutoDispatchSkipFunctionalize func_guard;
        c10::impl::ExcludeDispatchKeyGuard guard(exclude_keys_for_meta_dispatch);
        {meta_conversion_str}
        reference_tensor_output = at::_ops::{noop_api_name}::call({', '.join(meta_call_args)});
      }}
      {return_type} tmp_output;
      {{
        at::AutoDispatchSkipFunctionalize guard;
        if (reapply_views) {{
          tmp_output = at::_ops::{noop_api_name}::call({', '.join(view_redispatch_args)});
        }} else {{
          tmp_output = at::_ops::{api_name}::call({', '.join(view_redispatch_args)});
        }}
      }}
      at::functionalization::ViewMeta view_meta = at::functionalization::ViewMeta(
        {forward_lambda.decl()} {{
          if (reapply_views) {{
            return {forward_lambda.inner_call(reapply_views=True)}
          }} else {{
            return {forward_lambda.inner_call(reapply_views=False)}
          }}
        }},
        {reverse_lambda.decl()} {{
          return {reverse_lambda.inner_call()}
        }}
      );
      auto out = at::functionalization::impl::create_functional_tensor_with_view_meta(tmp_output, {view_tensor_name}, view_meta);
      // See  Note [Propagating strides in the functionalization pass]
      at::functionalization::impl::set_sizes_strides_offset(out, reference_tensor_output);
      return out;
    }}
"""


def maybe_create_output(f: NativeFunction, var_name: str) -> str:
    if len(f.func.returns) == 0:
        return ""
    return_type = dispatcher.returns_type(f.func.returns).remove_const_ref().cpp_type()
    return f"{return_type} {var_name} = "


# Given a NativeFunction, and a variable name corresponding to the output of redispatching on the function,
# this returns two lists of names, consisting of:
# - the names of returns corresponding to the original (mutable) inputs of the outer function
# - the names of returns corresponding to the (immutable) outputs of the inner redispatched function
def get_mutable_redispatch_return_names(
    f: NativeFunction, inner_return_var: str
) -> Tuple[List[str], List[str]]:
    aliased_returns = []
    non_aliased_returns = []
    for (i, name) in enumerate(f.func.aliased_return_names()):
        if name is not None:
            aliased_returns.append(name)
        else:
            non_aliased_returns.append(
                inner_return_var
                if len(f.func.returns) == 1
                else f"std::get<{i}>({inner_return_var})"
            )
    return aliased_returns, non_aliased_returns


# When functionalization "no-op's" and redispatches on a mutable operator, we need to take care so that:
#  - For fresh outputs, we return the result of the redispatch (without wrapping outputs)
#  - For outputs that were aliased to inputs, we return the inputs directly (since some of them might have been wrapped)
def return_from_mutable_noop_redispatch(
    f: NativeFunction, inner_return_var: str
) -> str:
    aliased, non_aliased = get_mutable_redispatch_return_names(f, inner_return_var)
    # Just get all of the return names, and immediately return them
    return return_str(f.func.returns, aliased + non_aliased)


def wrap_propagate_mutations_and_return(
    f: NativeFunction, functional_op: NativeFunction, inner_return_var: str
) -> str:
    mutable_arg_names = f.func.arguments.mutable_arg_names()
    (
        aliased_outer_rets,
        non_aliased_outer_rets,
    ) = get_mutable_redispatch_return_names(f, inner_return_var)
    _, non_aliased_inner_rets = get_mutable_redispatch_return_names(
        functional_op, inner_return_var
    )
    # The outer function may have a mix of aliased and non-aliased outputs,
    # But the inner functional op that we're transforming to should only have non-aliased outputs
    assert len(mutable_arg_names) + len(non_aliased_outer_rets) == len(
        non_aliased_inner_rets
    )

    # First, take all of the newly created outputs from the inner call and wrap them into functional tensors
    updates = []
    non_aliased_wrapped_ret_names = []
    for (i, inner_ret) in enumerate(
        non_aliased_inner_rets[: len(non_aliased_outer_rets)]
    ):
        ret_name = f"output_{i}"
        updates.append(
            f"""\
  auto output_{i} = at::functionalization::impl::to_functional_tensor({inner_ret});"""
        )
        non_aliased_wrapped_ret_names.append(ret_name)

    # Next, take all of the mutated outputs from the inner call corresponding to mutated inputs,
    # and propogate the mutations
    for (outer_arg, inner_ret) in zip(
        mutable_arg_names, non_aliased_inner_rets[len(non_aliased_outer_rets) :]
    ):
        updates.append(
            f"""\
  at::functionalization::impl::replace_({outer_arg}, {inner_ret});
  at::functionalization::impl::commit_update({outer_arg});"""
        )

    # Finally, we return:
    # - Any mutable arguments that also returns
    # - Any immutable returns that were created wrapping the output from the inner call
    returns_str = return_str(
        f.func.returns, aliased_outer_rets + non_aliased_wrapped_ret_names
    )
    updates_str = "\n".join(updates)
    return f"""\
{updates_str}
    {returns_str}"""


# Generates the Functionalization kernel for:
# - mutation ops (inplace and out= ops)
@with_native_function_and
def emit_inplace_functionalization_body(
    f: NativeFunction, g: NativeFunctionsGroup
) -> str:
    # mutation case
    assert modifies_arguments(f)

    dispatcher_sig = DispatcherSignature.from_schema(
        f.func, structured_type_override=f.part_of_structured_group
    )

    unwrap_tensor_args_str, unwrapped_args_ctx = unwrap_tensor_args(
        dispatcher_sig, is_view_op=False
    )

    mutated_names = [
        a.name
        for a in f.func.arguments.flat_all
        if a.type.is_tensor_like() and a.annotation is not None
    ]
    non_mutated_names = [
        a.name
        for a in f.func.arguments.flat_all
        if a.type.is_tensor_like() and a.annotation is None
    ]
    # all mutable inputs must be functional tensors in order to participate in functionalization
    check_all_mutated_args_are_functional = " && ".join(
        ["true"]
        + [
            f"at::functionalization::impl::isFunctionalTensor({a})"
            for a in mutated_names
        ]
    )
    check_any_non_mutated_args_are_functional = " || ".join(
        ["false"]
        + [
            f"at::functionalization::impl::isFunctionalTensor({a})"
            for a in non_mutated_names
        ]
    )
    # These are used in the cases where we don't functionalize and redispatch to the inplace op
    # case 1: we hit an inplace op that doesn't have an out-of-place equivalent
    # case 2: we hit an inplace ops but our inputs are not functional tensors (in which case our kernel just no-ops)
    inplace_exprs = [
        e.expr
        for e in translate(unwrapped_args_ctx, dispatcher_sig.arguments(), method=False)
    ]

    # call the out-of-place variant of the op
    return_type = (
        dispatcher.returns_type(g.functional.func.returns).remove_const_ref().cpp_type()
    )
    functional_sig = DispatcherSignature.from_schema(
        g.functional.func,
        structured_type_override=g.functional.part_of_structured_group,
    )
    functional_exprs = [
        e.expr
        for e in translate(unwrapped_args_ctx, functional_sig.arguments(), method=False)
    ]

    if f.func.is_out_fn():
        mutable_input_post_processing = "\n".join(
            [
                f"""
      at::functionalization::impl::replace_(
        {a.name}, {'std::get<' + str(i) + '>(tmp_output)' if len(f.func.returns) > 1 else 'tmp_output'});
      at::functionalization::impl::commit_update({a.name});"""
                for (i, a) in enumerate(f.func.arguments.out)
                if a.annotation and a.annotation.is_write and a.type.is_tensor_like()
            ]
        )
    else:
        mutable_input_post_processing = "\n".join(
            [
                f"""
      at::functionalization::impl::replace_({a.name}, tmp_output);
      at::functionalization::impl::commit_update({a.name});"""
                for a in f.func.arguments.flat_all
                if a.annotation and a.annotation.is_write and a.type.is_tensor_like()
            ]
        )

    meta_conversion_str, meta_call_ctx = convert_to_meta_tensors(dispatcher_sig)

    return f"""
    {dispatcher_sig.defn(name=wrapper_name(f.func), is_redispatching_fn=True)} {{
      if ({str(f.func.kind() == SchemaKind.inplace).lower()}) {{
        // Before converting the mutable op to its functional variant, run meta tensors through the original op.
        // This will help us catch shape errors that apply to inplace ops that wouldn't apply to their functional variants.
        // (We can only do this for inplace ops today though, because they technicaly all support meta tensors).
        at::AutoDispatchSkipFunctionalize func_guard;
        c10::impl::ExcludeDispatchKeyGuard guard(exclude_keys_for_meta_dispatch);
        {meta_conversion_str}
        at::_ops::{f.func.name.unambiguous_name()}::call({', '.join(a.name for a in meta_call_ctx)});
      }}
      {unwrap_tensor_args_str}
      if (!({check_all_mutated_args_are_functional})) {{
        if (({check_any_non_mutated_args_are_functional})) {{
         // case 1: trying to mutate a non functional tensor with a functional tensor is an error
         TORCH_INTERNAL_ASSERT(false,
           "mutating a non-functional tensor with a functional tensor is not allowed.",
           " Please ensure that all of your inputs are wrapped inside of a functionalize() call.");
        }} else {{
         // case 2: arguments are not functional tensors, so we no-op and redispatch.
         at::AutoDispatchSkipFunctionalize guard;
         {maybe_create_output(f, 'tmp_output')}at::_ops::{f.func.name.unambiguous_name()}::call({', '.join(inplace_exprs)});
         {return_from_mutable_noop_redispatch(f, 'tmp_output')};
        }}
      }} else {{
        {return_type} tmp_output;
        {{
          at::AutoDispatchSkipFunctionalize guard;
          tmp_output = at::_ops::{g.functional.func.name.unambiguous_name()}::call({', '.join(functional_exprs)});
        }}
        {wrap_propagate_mutations_and_return(f, g.functional, 'tmp_output')}
      }}
    }}"""


# The below functions generate RegisterFunctionalization.cpp
# These files provide the kernels that run the functionalization pass, which can be opted into
# per backend (e.g. XLA or Vulkan), or as a composable transform (functionalize() in functorch).

# See Note [Functionalization Pass: View Inverses].
def gen_functionalization_view_inverse_declaration(
    selector: SelectiveBuilder, g: NativeFunctionsViewGroup
) -> Optional[str]:
    # For every (non-composite) view op, we need a corresponding "inverse view" function.
    # This generates the declarations so we get a good compiler error when someone adds a new view.
    @with_native_function
    def emit_decl_helper(g: NativeFunctionsViewGroup) -> Optional[str]:
        if g.view.has_composite_implicit_autograd_kernel:
            return None
        view_copy_inverse_sig = ViewInverseSignature(g)
        return view_copy_inverse_sig.decl()

    return emit_decl_helper(g)


def gen_functionalization_registration(
    selector: SelectiveBuilder,
    g: Union[NativeFunction, NativeFunctionsGroup, NativeFunctionsViewGroup],
    composite_implicit_autograd_index: BackendIndex,
) -> List[str]:
    @with_native_function
    def emit_registration_helper(f: NativeFunction) -> str:
        if f.has_composite_implicit_autograd_kernel:
            metadata = composite_implicit_autograd_index.get_kernel(f)
            assert metadata is not None
            native_api_name = metadata.kernel
            sig = DispatcherSignature.from_schema(
                f.func, structured_type_override=f.part_of_structured_group
            )
            # Note [Composite view ops in the functionalization pass]
            # We don't need to worry about implemententing functionalization kernels for views with
            # CompositeImplicitAutograd kernels, because we can just decompose them into their base operators.
            # We can't just opt the entire Functionalization dispatch key into the composite keyset though,
            # because we don't want to decompose non-view ops that are composite, like `at::ones`.
            registration_str = (
                f"static_cast<{sig.ptr_type()}>(at::native::{native_api_name})"
            )
        else:
            # non-composite view ops (and inplace ops) get a normal registration.
            registration_str = f"TORCH_FN(functionalization::{wrapper_name(f.func)})"
        return f'm.impl("{f.func.name}", {registration_str});'

    # Don't generate kernels in mobile build
    if not selector.include_all_operators:
        return []

    if isinstance(g, NativeFunctionsViewGroup):
        # functionalization needs to register kernels for view + view_inplace ops
        # See Note [Functionalization <> torch.Tensor constructor]
        if str(g.view.func.name) == "lift_fresh":
            return []
        view_str = [emit_registration_helper(g.view)]
        if g.view_inplace is not None:
            assert g.view_inplace.is_view_op
            view_str.append(emit_registration_helper(g.view_inplace))
        return view_str

    elif isinstance(g, NativeFunctionsGroup):
        fns = list(g.functions())
    else:
        if str(g.func.name) in MUTABLE_OPS_NOT_USING_FUNCTIONALIZATION:
            return []
        fns = [g]

    registrations = []
    for f in fns:
        if str(f.func.name) == "lift":
            # See Note [Functionalization <> torch.Tensor constructor]
            return []
        if str(f.func.name) == "resize_":
            # See Note [resize_ in Functionalization]
            return []
        assert not f.is_view_op
        # functionalization needs to generate and register kernals for inplace ops.
        # We *also* need to directly register CompositeImplicitAUtograd kernels
        # so that they decompose properly before functioanlization.
        if modifies_arguments(f) or f.has_composite_implicit_autograd_kernel:
            registrations.append(emit_registration_helper(f))
    return registrations


def gen_functionalization_definition(
    selector: SelectiveBuilder,
    # Note: Ideally this code should never have to look at NativeFunction
    # (and instead only need to operate on grouped NativeFunctions).
    # The only reason currently is because we need to emit direct dispatch registrations
    # For CompositeImplicitAutograd operators, which are potentially ungrouped.
    g: Union[NativeFunction, NativeFunctionsGroup, NativeFunctionsViewGroup],
) -> List[str]:
    # Don't generate kernels in mobile build
    if not selector.include_all_operators:
        return []

    if isinstance(g, NativeFunctionsViewGroup):
        # Case 1: emit view -> view_copy kernels for the functionalization pass
        view_defs = []
        if not g.composite:
            # invariant: NativeFunctionsViewGroup's always have a view_copy operator
            # if the view is not composite (implicit autograd)
            assert g.view_copy is not None
            view_defs.append(emit_view_functionalization_body(g, view_inplace=False))
            if g.view_inplace is not None:
                view_defs.append(emit_view_functionalization_body(g, view_inplace=True))
        return view_defs
    elif isinstance(g, NativeFunction):
        # Invariant: all mutable operators that we need to handle in functionalization
        # should have been properly grouped up.
        # TODO: The below ops all have "problematic" schemas that prevent them from
        # getting functionalized. Instead of bending over backwards to get things to work,
        # I think we should either:
        # (1) fix their schemas (BC-breaking)
        # (2) hand-write their functionalization kernels
        if str(g.func.name) not in MUTABLE_OPS_NOT_USING_FUNCTIONALIZATION:
            assert g.has_composite_implicit_autograd_kernel or not modifies_arguments(g)
        return []
    else:
        # Case 2: emit inplace -> out-of-place kernels for the functionalization pass
        mutation_defs = []
        mutation_defs.append(emit_inplace_functionalization_body(g.out, g))
        if g.inplace is not None:
            mutation_defs.append(emit_inplace_functionalization_body(g.inplace, g))
        if g.mutable is not None:
            mutation_defs.append(emit_inplace_functionalization_body(g.mutable, g))
        return mutation_defs
    return []<|MERGE_RESOLUTION|>--- conflicted
+++ resolved
@@ -8,14 +8,8 @@
     CType,
     DispatcherSignature,
     FunctionalizationLambda,
+    iTensorListRefT,
     NativeSignature,
-<<<<<<< HEAD
-    CType,
-    BaseCType,
-    VectorCType,
-    iTensorListRefT,
-=======
->>>>>>> 0e20ea4a
     tensorListT,
     tensorT,
     VectorCType,
